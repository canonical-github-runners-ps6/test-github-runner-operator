# Copyright 2024 Canonical Ltd.
# See LICENSE file for licensing details.

"""Test cases for GithubRunnerCharm."""
import os
import unittest
import urllib.error
from pathlib import Path
from unittest.mock import MagicMock, call, patch

import pytest
from ops.model import BlockedStatus, MaintenanceStatus
from ops.testing import Harness

from charm import GithubRunnerCharm
<<<<<<< HEAD
from charm_state import ARCH, GithubOrg, GithubRepo, VirtualMachineResources
from errors import LogrotateSetupError, RunnerError, SubprocessError
=======
from charm_state import ARCH
from errors import (
    ConfigurationError,
    LogrotateSetupError,
    MissingConfigurationError,
    RunnerError,
    SubprocessError,
)
from firewall import FirewallEntry
>>>>>>> d8066b9b
from github_type import GitHubRunnerStatus
from runner_manager import RunnerInfo, RunnerManagerConfig
from runner_type import ProxySetting

TEST_PROXY_SERVER_URL = "http://proxy.server:1234"


def raise_runner_error(*args, **kargs):
    raise RunnerError("mock error")


def raise_subprocess_error(*args, **kargs):
    raise SubprocessError(cmd=["mock"], return_code=1, stdout="mock stdout", stderr="mock stderr")


def raise_url_error(*args, **kargs):
    raise urllib.error.URLError("mock error")


def mock_get_latest_runner_bin_url(os_name: str = "linux", arch: ARCH = ARCH.X64):
    mock = MagicMock()
    mock.download_url = "www.example.com"
    return mock


def mock_download_latest_runner_image(*args):
    return "www.example.com"


def mock_get_github_info():
    return [
        RunnerInfo("test runner 0", GitHubRunnerStatus.ONLINE.value, True),
        RunnerInfo("test runner 1", GitHubRunnerStatus.ONLINE.value, False),
        RunnerInfo("test runner 2", GitHubRunnerStatus.OFFLINE.value, False),
        RunnerInfo("test runner 3", GitHubRunnerStatus.OFFLINE.value, False),
        RunnerInfo("test runner 4", "unknown", False),
    ]


def setup_charm_harness(monkeypatch, runner_bin_path: Path) -> Harness:
    def stub_update_runner_bin(self, binary) -> None:
        runner_bin_path.touch()

    harness = Harness(GithubRunnerCharm)
    harness.update_config({"path": "mock/repo", "token": "mocktoken"})
    harness.begin()
    harness.charm.setup_state()
    monkeypatch.setattr("runner_manager.RunnerManager.update_runner_bin", stub_update_runner_bin)
    return harness


@pytest.fixture
def harness(monkeypatch, runner_binary_path: Path) -> Harness:
    return setup_charm_harness(monkeypatch, runner_binary_path)


@pytest.fixture
@patch.dict(
    os.environ,
    {
        "JUJU_CHARM_HTTPS_PROXY": TEST_PROXY_SERVER_URL,
        "JUJU_CHARM_HTTP_PROXY": TEST_PROXY_SERVER_URL,
        "JUJU_CHARM_NO_PROXY": "127.0.0.1,localhost",
    },
)
def proxied_harness(monkeypatch, runner_binary_path: Path) -> Harness:
    return setup_charm_harness(monkeypatch, runner_binary_path)


def test_proxy_setting(proxied_harness: Harness):
    """
    arrange: Set up charm under proxied environment.
    act: Nothing.
    assert: The proxy configuration are set.
    """
    assert proxied_harness.charm.proxies["https"] == TEST_PROXY_SERVER_URL
    assert proxied_harness.charm.proxies["http"] == TEST_PROXY_SERVER_URL
    assert proxied_harness.charm.proxies["no_proxy"] == "127.0.0.1,localhost"


def test_install(harness: Harness, exec_command: MagicMock):
    """
    arrange: Set up charm.
    act: Fire install event.
    assert: Some install commands are run on the mock.
    """
    harness.charm.on.install.emit()
    calls = [
        call(["/usr/bin/snap", "install", "lxd", "--channel=latest/stable"]),
        call(["/snap/bin/lxd", "init", "--auto"]),
    ]
    exec_command.assert_has_calls(calls, any_order=True)


def test_on_config_changed_failure(harness: Harness):
    """
    arrange: Set up charm.
    act: Fire config changed event to use aproxy without configured http proxy.
    assert: Charm is in blocked state.
    """
    harness.update_config({"experimental-use-aproxy": True})
    harness.charm.on.config_changed.emit()

    assert harness.charm.unit.status == BlockedStatus("Invalid proxy configuration")


def test_get_runner_manager(harness: Harness):
    """
    arrange: Set up charm.
    act: Get runner manager.
    assert: Runner manager is returned with the correct config.
    """
    runner_manager = harness.charm._get_runner_manager()
    assert runner_manager is not None
    assert runner_manager.config.token == "mocktoken"
    assert runner_manager.proxies == ProxySetting()


def test_on_flush_runners_action_fail(harness: Harness):
    """
    arrange: Set up charm without runner binary downloaded.
    act: Run flush runner action.
    assert: Action fail with missing runner binary.
    """
    mock_event = MagicMock()
    harness.charm._on_flush_runners_action(mock_event)
    mock_event.fail.assert_called_with("GitHub runner application not downloaded yet")


def test_on_flush_runners_action_success(harness: Harness, runner_binary_path: Path):
    """
    arrange: Set up charm without runner binary downloaded.
    act: Run flush runner action.
    assert: Action fail with missing runner binary.
    """
    mock_event = MagicMock()
    runner_binary_path.touch()
    harness.charm._on_flush_runners_action(mock_event)
    mock_event.set_results.assert_called()
    runner_binary_path.unlink()


def test_on_install_failure(monkeypatch, harness):
    """
    arrange: Charm with mock setup_logrotate.
    act:
        1. Mock setup_logrotate fails.
        2. Charm in block state.
    assert:
        1. Mock _install_deps raises error.
        2. Charm in block state.
    """
    monkeypatch.setattr(
        "charm.metrics.setup_logrotate", setup_logrotate := unittest.mock.MagicMock()
    )

    setup_logrotate.side_effect = LogrotateSetupError
    harness.charm.on.install.emit()
    assert harness.charm.unit.status == BlockedStatus("Failed to setup logrotate")

    setup_logrotate.side_effect = None
    GithubRunnerCharm._install_deps = raise_subprocess_error
    harness.charm.on.install.emit()
    assert harness.charm.unit.status == BlockedStatus("Failed to install dependencies")


# New tests should not be added here. This should be refactored to pytest over time.
# New test should be written with pytest, similar to the above tests.
# Consider to rewrite test with pytest if the tests below needs to be changed.
class TestCharm(unittest.TestCase):
    @patch("charm.RunnerManager")
    @patch("pathlib.Path.mkdir")
    @patch("pathlib.Path.write_text")
    @patch("subprocess.run")
    def test_org_register(self, run, wt, mkdir, rm):
        harness = Harness(GithubRunnerCharm)
        harness.update_config(
            {
                "path": "mockorg",
                "token": "mocktoken",
                "group": "mockgroup",
                "reconcile-interval": 5,
            }
        )
        harness.begin()
        harness.charm.on.config_changed.emit()
        token = harness.charm.service_token
        rm.assert_called_with(
            "github-runner",
            "0",
            RunnerManagerConfig(
                path=GithubOrg(org="mockorg", group="mockgroup"),
                token="mocktoken",
                image="jammy",
                service_token=token,
                lxd_storage_path=GithubRunnerCharm.juju_storage_path,
                charm_state=harness.charm.state,
            ),
            proxies={},
        )

    @patch("charm.RunnerManager")
    @patch("pathlib.Path.mkdir")
    @patch("pathlib.Path.write_text")
    @patch("subprocess.run")
    def test_repo_register(self, run, wt, mkdir, rm):
        harness = Harness(GithubRunnerCharm)
        harness.update_config(
            {"path": "mockorg/repo", "token": "mocktoken", "reconcile-interval": 5}
        )
        harness.begin()
        harness.charm.on.config_changed.emit()
        token = harness.charm.service_token
        rm.assert_called_with(
            "github-runner",
            "0",
            RunnerManagerConfig(
                path=GithubRepo(owner="mockorg", repo="repo"),
                token="mocktoken",
                image="jammy",
                service_token=token,
                lxd_storage_path=GithubRunnerCharm.juju_storage_path,
                charm_state=harness.charm.state,
            ),
            proxies={},
        )

    @patch("charm.RunnerManager")
    @patch("pathlib.Path.mkdir")
    @patch("pathlib.Path.write_text")
    @patch("subprocess.run")
    def test_exceed_free_disk_size(self, run, wt, mkdir, rm):
        """
        arrange: Charm with 30GiB of storage for runner.
        act: Configuration that uses 100GiB of disk.
        assert: Charm enters block state.
        """
        rm.return_value = mock_rm = MagicMock()
        mock_rm.get_latest_runner_bin_url = mock_get_latest_runner_bin_url
        mock_rm.download_latest_runner_image = mock_download_latest_runner_image

        harness = Harness(GithubRunnerCharm)
        harness.update_config({"path": "mockorg/repo", "token": "mocktoken"})
        harness.begin()

        harness.update_config({"virtual-machines": 10})
        harness.charm.on.reconcile_runners.emit()
        assert harness.charm.unit.status == BlockedStatus(
            (
                "Required disk space for runners 102400.0MiB is greater than storage total size "
                "30720.0MiB"
            )
        )

    @patch("charm.RunnerManager")
    @patch("pathlib.Path.mkdir")
    @patch("pathlib.Path.write_text")
    @patch("subprocess.run")
    def test_update_config(self, run, wt, mkdir, rm):
        rm.return_value = mock_rm = MagicMock()
        mock_rm.get_latest_runner_bin_url = mock_get_latest_runner_bin_url
        mock_rm.download_latest_runner_image = mock_download_latest_runner_image

        harness = Harness(GithubRunnerCharm)
        harness.update_config({"path": "mockorg/repo", "token": "mocktoken"})
        harness.begin()

        # update to 0 virtual machines
        harness.update_config({"virtual-machines": 0})
        harness.charm.on.reconcile_runners.emit()
        token = harness.charm.service_token
        rm.assert_called_with(
            "github-runner",
            "0",
            RunnerManagerConfig(
                path=GithubRepo(owner="mockorg", repo="repo"),
                token="mocktoken",
                image="jammy",
                service_token=token,
                lxd_storage_path=GithubRunnerCharm.juju_storage_path,
                charm_state=harness.charm.state,
            ),
            proxies={},
        )
        mock_rm.reconcile.assert_called_with(0, VirtualMachineResources(2, "7GiB", "10GiB")),
        mock_rm.reset_mock()

        # update to 10 VMs with 4 cpu and 7GiB memory
        harness.update_config({"virtual-machines": 5, "vm-cpu": 4, "vm-disk": "6GiB"})
        harness.charm.on.reconcile_runners.emit()
        token = harness.charm.service_token
        rm.assert_called_with(
            "github-runner",
            "0",
            RunnerManagerConfig(
                path=GithubRepo(owner="mockorg", repo="repo"),
                token="mocktoken",
                image="jammy",
                service_token=token,
                lxd_storage_path=GithubRunnerCharm.juju_storage_path,
                charm_state=harness.charm.state,
            ),
            proxies={},
        )
        mock_rm.reconcile.assert_called_with(
            5, VirtualMachineResources(cpu=4, memory="7GiB", disk="6GiB")
        )
        mock_rm.reset_mock()

    @patch("charm.RunnerManager")
    @patch("pathlib.Path.mkdir")
    @patch("pathlib.Path.write_text")
    @patch("subprocess.run")
    def test_on_stop(self, run, wt, mkdir, rm):
        rm.return_value = mock_rm = MagicMock()
        harness = Harness(GithubRunnerCharm)
        harness.update_config({"path": "mockorg/repo", "token": "mocktoken"})
        harness.begin()
        harness.charm.on.stop.emit()
        mock_rm.flush.assert_called()

    @patch("charm.RunnerManager")
    @patch("pathlib.Path.mkdir")
    @patch("pathlib.Path.write_text")
    @patch("subprocess.run")
    def test_on_start_failure(self, run, wt, mkdir, rm):
        """Test various error thrown during install."""
        rm.return_value = mock_rm = MagicMock()
        mock_rm.get_latest_runner_bin_url = mock_get_latest_runner_bin_url

        harness = Harness(GithubRunnerCharm)
        harness.update_config({"path": "mockorg/repo", "token": "mocktoken"})
        harness.begin()

        harness.charm._reconcile_runners = raise_runner_error
        harness.charm.on.start.emit()
        assert harness.charm.unit.status == MaintenanceStatus(
            "Failed to start runners: mock error"
        )

    @patch("charm.RunnerManager")
    @patch("pathlib.Path.mkdir")
    @patch("pathlib.Path.write_text")
    @patch("subprocess.run")
    def test_check_runners_action(self, run, wt, mkdir, rm):
        rm.return_value = mock_rm = MagicMock()
        mock_event = MagicMock()

        mock_rm.get_github_info = mock_get_github_info

        harness = Harness(GithubRunnerCharm)
        harness.update_config({"path": "mockorg/repo", "token": "mocktoken"})
        harness.begin()

        harness.charm._on_check_runners_action(mock_event)
        mock_event.set_results.assert_called_with(
            {"online": 2, "offline": 2, "unknown": 1, "runners": "test runner 0, test runner 1"}
        )

    @patch("charm.RunnerManager")
    @patch("pathlib.Path.mkdir")
    @patch("pathlib.Path.write_text")
    @patch("subprocess.run")
    def test_check_runners_action_with_errors(self, run, wt, mkdir, rm):
        mock_event = MagicMock()

        harness = Harness(GithubRunnerCharm)
        harness.begin()

        # No config
        harness.charm._on_check_runners_action(mock_event)
<<<<<<< HEAD
        mock_event.fail.assert_called_with("Missing path configuration")
=======
        mock_event.fail.assert_called_with(
            "Missing required charm configuration: ['token', 'path']"
        )

    @patch("charm.RunnerManager")
    @patch("pathlib.Path.write_text")
    @patch("pathlib.Path.mkdir")
    @patch("subprocess.run")
    def test_on_flush_runners_action(self, run, wt, mkdir, rm):
        mock_event = MagicMock()

        harness = Harness(GithubRunnerCharm)
        harness.begin()

        harness.charm._on_flush_runners_action(mock_event)
        mock_event.fail.assert_called_with(
            "Missing required charm configuration: ['token', 'path']"
        )
        mock_event.reset_mock()

        harness.update_config({"path": "mockorg/repo", "token": "mocktoken"})
        harness.charm._on_flush_runners_action(mock_event)
        mock_event.set_results.assert_called()
        mock_event.reset_mock()

    @patch("charm.RunnerManager")
    @patch("pathlib.Path.write_text")
    @patch("pathlib.Path.mkdir")
    @patch("subprocess.run")
    @patch("charm.Firewall")
    def test__refresh_firewall(self, mock_firewall, *args):
        """
        arrange: given multiple tmate-ssh-server units in relation.
        act: when refresh_firewall is called.
        assert: the unit ip addresses are included in allowlist.
        """
        harness = Harness(GithubRunnerCharm)
        relation_id = harness.add_relation("debug-ssh", "tmate-ssh-server")
        harness.add_relation_unit(relation_id, "tmate-ssh-server/0")
        harness.add_relation_unit(relation_id, "tmate-ssh-server/1")
        harness.add_relation_unit(relation_id, "tmate-ssh-server/2")
        test_unit_ip_addresses = ["127.0.0.1", "127.0.0.2", "127.0.0.3"]

        harness.update_relation_data(
            relation_id,
            "tmate-ssh-server/0",
            {
                "host": test_unit_ip_addresses[0],
                "port": "10022",
                "rsa_fingerprint": "SHA256:abcd",
                "ed25519_fingerprint": "abcd",
            },
        )
        harness.update_relation_data(
            relation_id,
            "tmate-ssh-server/1",
            {
                "host": test_unit_ip_addresses[1],
                "port": "10022",
                "rsa_fingerprint": "SHA256:abcd",
                "ed25519_fingerprint": "abcd",
            },
        )
        harness.update_relation_data(
            relation_id,
            "tmate-ssh-server/2",
            {
                "host": test_unit_ip_addresses[2],
                "port": "10022",
                "rsa_fingerprint": "SHA256:abcd",
                "ed25519_fingerprint": "abcd",
            },
        )

        harness.begin()

        harness.charm._refresh_firewall()
        mocked_firewall_instance = mock_firewall.return_value
        allowlist = mocked_firewall_instance.refresh_firewall.call_args_list[0][1]["allowlist"]
        assert all(
            FirewallEntry(ip) in allowlist for ip in test_unit_ip_addresses
        ), "Expected IP firewall entry not found in allowlist arg."
>>>>>>> d8066b9b
<|MERGE_RESOLUTION|>--- conflicted
+++ resolved
@@ -13,20 +13,9 @@
 from ops.testing import Harness
 
 from charm import GithubRunnerCharm
-<<<<<<< HEAD
 from charm_state import ARCH, GithubOrg, GithubRepo, VirtualMachineResources
 from errors import LogrotateSetupError, RunnerError, SubprocessError
-=======
-from charm_state import ARCH
-from errors import (
-    ConfigurationError,
-    LogrotateSetupError,
-    MissingConfigurationError,
-    RunnerError,
-    SubprocessError,
-)
 from firewall import FirewallEntry
->>>>>>> d8066b9b
 from github_type import GitHubRunnerStatus
 from runner_manager import RunnerInfo, RunnerManagerConfig
 from runner_type import ProxySetting
@@ -398,16 +387,13 @@
 
         # No config
         harness.charm._on_check_runners_action(mock_event)
-<<<<<<< HEAD
-        mock_event.fail.assert_called_with("Missing path configuration")
-=======
         mock_event.fail.assert_called_with(
             "Missing required charm configuration: ['token', 'path']"
         )
 
     @patch("charm.RunnerManager")
-    @patch("pathlib.Path.write_text")
-    @patch("pathlib.Path.mkdir")
+    @patch("pathlib.Path.mkdir")
+    @patch("pathlib.Path.write_text")
     @patch("subprocess.run")
     def test_on_flush_runners_action(self, run, wt, mkdir, rm):
         mock_event = MagicMock()
@@ -424,63 +410,4 @@
         harness.update_config({"path": "mockorg/repo", "token": "mocktoken"})
         harness.charm._on_flush_runners_action(mock_event)
         mock_event.set_results.assert_called()
-        mock_event.reset_mock()
-
-    @patch("charm.RunnerManager")
-    @patch("pathlib.Path.write_text")
-    @patch("pathlib.Path.mkdir")
-    @patch("subprocess.run")
-    @patch("charm.Firewall")
-    def test__refresh_firewall(self, mock_firewall, *args):
-        """
-        arrange: given multiple tmate-ssh-server units in relation.
-        act: when refresh_firewall is called.
-        assert: the unit ip addresses are included in allowlist.
-        """
-        harness = Harness(GithubRunnerCharm)
-        relation_id = harness.add_relation("debug-ssh", "tmate-ssh-server")
-        harness.add_relation_unit(relation_id, "tmate-ssh-server/0")
-        harness.add_relation_unit(relation_id, "tmate-ssh-server/1")
-        harness.add_relation_unit(relation_id, "tmate-ssh-server/2")
-        test_unit_ip_addresses = ["127.0.0.1", "127.0.0.2", "127.0.0.3"]
-
-        harness.update_relation_data(
-            relation_id,
-            "tmate-ssh-server/0",
-            {
-                "host": test_unit_ip_addresses[0],
-                "port": "10022",
-                "rsa_fingerprint": "SHA256:abcd",
-                "ed25519_fingerprint": "abcd",
-            },
-        )
-        harness.update_relation_data(
-            relation_id,
-            "tmate-ssh-server/1",
-            {
-                "host": test_unit_ip_addresses[1],
-                "port": "10022",
-                "rsa_fingerprint": "SHA256:abcd",
-                "ed25519_fingerprint": "abcd",
-            },
-        )
-        harness.update_relation_data(
-            relation_id,
-            "tmate-ssh-server/2",
-            {
-                "host": test_unit_ip_addresses[2],
-                "port": "10022",
-                "rsa_fingerprint": "SHA256:abcd",
-                "ed25519_fingerprint": "abcd",
-            },
-        )
-
-        harness.begin()
-
-        harness.charm._refresh_firewall()
-        mocked_firewall_instance = mock_firewall.return_value
-        allowlist = mocked_firewall_instance.refresh_firewall.call_args_list[0][1]["allowlist"]
-        assert all(
-            FirewallEntry(ip) in allowlist for ip in test_unit_ip_addresses
-        ), "Expected IP firewall entry not found in allowlist arg."
->>>>>>> d8066b9b
+        mock_event.reset_mock()