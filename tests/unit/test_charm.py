--- conflicted
+++ resolved
@@ -10,28 +10,19 @@
 from unittest.mock import MagicMock, call, patch
 
 import pytest
-<<<<<<< HEAD
+import yaml
 from ops.model import BlockedStatus, MaintenanceStatus
 from ops.testing import Harness
 
 from charm import GithubRunnerCharm
-from charm_state import ARCH, GithubOrg, GithubRepo, VirtualMachineResources
+from charm_state import (
+    ARCH,
+    OPENSTACK_CLOUDS_YAML_CONFIG_NAME,
+    GithubOrg,
+    GithubRepo,
+    VirtualMachineResources,
+)
 from errors import LogrotateSetupError, RunnerError, SubprocessError
-=======
-import yaml
-from ops.model import ActiveStatus, BlockedStatus, MaintenanceStatus
-from ops.testing import Harness
-
-from charm import GithubRunnerCharm
-from charm_state import ARCH, OPENSTACK_CLOUDS_YAML_CONFIG_NAME
-from errors import (
-    ConfigurationError,
-    LogrotateSetupError,
-    MissingConfigurationError,
-    RunnerError,
-    SubprocessError,
-)
->>>>>>> 0d8e1351
 from event_timer import EventTimer, TimerEnableError
 from firewall import FirewallEntry
 from github_type import GitHubRunnerStatus
@@ -136,7 +127,6 @@
     assert: Charm is in blocked state.
     """
     harness.update_config({"experimental-use-aproxy": True})
-    harness.charm.on.config_changed.emit()
 
     assert isinstance(harness.charm.unit.status, BlockedStatus)
     assert "Invalid proxy configuration" in harness.charm.unit.status.message
@@ -483,26 +473,6 @@
     @patch("pathlib.Path.mkdir")
     @patch("pathlib.Path.write_text")
     @patch("subprocess.run")
-<<<<<<< HEAD
-=======
-    def test_on_config_changed_failure(self, run, wt, mkdir, rm):
-        """
-        arrange: Setup mocked charm.
-        act: Fire config changed event to use aproxy without configured http proxy.
-        assert: Charm is in blocked state.
-        """
-        rm.return_value = mock_rm = MagicMock()
-        mock_rm.get_latest_runner_bin_url = mock_get_latest_runner_bin_url
-        harness = Harness(GithubRunnerCharm)
-        harness.update_config({"experimental-use-aproxy": True})
-        harness.begin()
-
-        assert harness.charm.unit.status == BlockedStatus("Invalid proxy configuration")
-
-    @patch("charm.RunnerManager")
-    @patch("pathlib.Path.mkdir")
-    @patch("pathlib.Path.write_text")
-    @patch("subprocess.run")
     def test_on_config_changed_openstack_clouds_yaml(self, run, wt, mkdir, rm):
         """
         arrange: Setup mocked charm.
@@ -545,7 +515,6 @@
     @patch("pathlib.Path.mkdir")
     @patch("pathlib.Path.write_text")
     @patch("subprocess.run")
->>>>>>> 0d8e1351
     def test_check_runners_action(self, run, wt, mkdir, rm):
         rm.return_value = mock_rm = MagicMock()
         mock_event = MagicMock()
