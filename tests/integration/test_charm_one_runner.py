--- conflicted
+++ resolved
@@ -13,10 +13,8 @@
 from juju.model import Model
 
 from charm import GithubRunnerCharm
-<<<<<<< HEAD
-from charm_state import BASE_IMAGE_CONFIG_NAME
-=======
 from charm_state import (
+    BASE_IMAGE_CONFIG_NAME,
     RUNNER_STORAGE_CONFIG_NAME,
     TOKEN_CONFIG_NAME,
     VIRTUAL_MACHINES_CONFIG_NAME,
@@ -24,7 +22,6 @@
     VM_DISK_CONFIG_NAME,
     VM_MEMORY_CONFIG_NAME,
 )
->>>>>>> 35b79daf
 from tests.integration.helpers import (
     DISPATCH_E2E_TEST_RUN_WORKFLOW_FILENAME,
     assert_resource_lxd_profile,
