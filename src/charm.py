--- conflicted
+++ resolved
@@ -32,11 +32,7 @@
 from ops.model import ActiveStatus, BlockedStatus, MaintenanceStatus
 
 import metrics
-<<<<<<< HEAD
-from charm_state import DEBUG_SSH_INTEGRATION_NAME, CharmConfigInvalidError, State
-=======
-from charm_state import CharmConfigInvalidError, RunnerStorage, State
->>>>>>> c46c1160
+from charm_state import DEBUG_SSH_INTEGRATION_NAME, CharmConfigInvalidError, RunnerStorage, State
 from errors import (
     ConfigurationError,
     LogrotateSetupError,
