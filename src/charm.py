#!/usr/bin/env python3

# Copyright 2024 Canonical Ltd.
# See LICENSE file for licensing details.

# 2024/03/12 The module contains too many lines which are scheduled for refactoring.
# pylint: disable=too-many-lines

"""Charm for creating and managing GitHub self-hosted runner instances."""

import functools
import logging
import os
import secrets
import shutil
import urllib.error
from pathlib import Path
from typing import Any, Callable, Dict, Sequence, TypeVar

import jinja2
import ops
from charms.grafana_agent.v0.cos_agent import COSAgentProvider
from ops.charm import (
    ActionEvent,
    CharmBase,
    ConfigChangedEvent,
    InstallEvent,
    StartEvent,
    StopEvent,
    UpdateStatusEvent,
    UpgradeCharmEvent,
)
from ops.framework import EventBase, StoredState
from ops.main import main
from ops.model import ActiveStatus, BlockedStatus, MaintenanceStatus

import metrics
from charm_state import (
    DEBUG_SSH_INTEGRATION_NAME,
    GROUP_CONFIG_NAME,
    LABELS_CONFIG_NAME,
    PATH_CONFIG_NAME,
    RECONCILE_INTERVAL_CONFIG_NAME,
    TEST_MODE_CONFIG_NAME,
    TOKEN_CONFIG_NAME,
    CharmConfigInvalidError,
    CharmState,
    GithubPath,
    ProxyConfig,
    RunnerStorage,
    VirtualMachineResources,
    parse_github_path,
)
from errors import (
    ConfigurationError,
    LogrotateSetupError,
    MissingRunnerBinaryError,
    OpenStackUnauthorizedError,
    RunnerBinaryError,
    RunnerError,
    SubprocessError,
    TokenError,
)
from event_timer import EventTimer, TimerStatusError
from firewall import Firewall, FirewallEntry
from github_client import GithubClient
from github_type import GitHubRunnerStatus
from openstack_cloud import openstack_manager
from runner import LXD_PROFILE_YAML
from runner_manager import RunnerManager, RunnerManagerConfig
from runner_manager_type import FlushMode
from utilities import bytes_with_unit_to_kib, execute_command, retry

RECONCILE_RUNNERS_EVENT = "reconcile-runners"

logger = logging.getLogger(__name__)


class ReconcileRunnersEvent(EventBase):
    """Event representing a periodic check to ensure runners are ok."""


CharmT = TypeVar("CharmT")
EventT = TypeVar("EventT")


def catch_charm_errors(func: Callable[[CharmT, EventT], None]) -> Callable[[CharmT, EventT], None]:
    """Catch common errors in charm.

    Args:
        func: Charm function to be decorated.

    Returns:
        Decorated charm function with catching common errors.
    """

    @functools.wraps(func)
    # flake8 thinks the event argument description is missing in the docstring.
    def func_with_catch_errors(self, event: EventT) -> None:
        """Handle errors raised while handling charm events.

        Args:
            event: The charm event to handle.
        """  # noqa: D417
        try:
            func(self, event)
        except ConfigurationError as err:
            logger.exception("Issue with charm configuration")
            self.unit.status = BlockedStatus(str(err))
        except TokenError as err:
            logger.exception("Issue with GitHub token")
            self.unit.status = BlockedStatus(str(err))
        except MissingRunnerBinaryError:
            logger.exception("Missing runner binary")
            self.unit.status = MaintenanceStatus(
                "GitHub runner application not downloaded; the charm will retry download on "
                "reconcile interval"
            )
        except OpenStackUnauthorizedError:
            logger.exception("Unauthorized OpenStack connection")
            self.unit.status = BlockedStatus(
                "Unauthorized OpenStack connection. Check credentials."
            )

    return func_with_catch_errors


def catch_action_errors(
    func: Callable[[CharmT, ActionEvent], None]
) -> Callable[[CharmT, ActionEvent], None]:
    """Catch common errors in actions.

    Args:
        func: Action function to be decorated.

    Returns:
        Decorated charm function with catching common errors.
    """

    @functools.wraps(func)
    # flake8 thinks the event argument description is missing in the docstring.
    def func_with_catch_errors(self, event: ActionEvent) -> None:
        """Handle errors raised while handling events.

        Args:
            event: The action event to catch for errors.
        """  # noqa: D417
        try:
            func(self, event)
        except ConfigurationError as err:
            logger.exception("Issue with charm configuration")
            self.unit.status = BlockedStatus(str(err))
            event.fail(str(err))
        except MissingRunnerBinaryError:
            logger.exception("Missing runner binary")
            err_msg = (
                "GitHub runner application not downloaded; the charm will retry download on "
                "reconcile interval"
            )
            self.unit.status = MaintenanceStatus(err_msg)
            event.fail(err_msg)

    return func_with_catch_errors


class GithubRunnerCharm(CharmBase):
    """Charm for managing GitHub self-hosted runners.

    Attributes:
        service_token_path: The path to token to access local services.
        repo_check_web_service_path: The path to repo-policy-compliance service directory.
        repo_check_web_service_script: The path to repo-policy-compliance web service script.
        repo_check_systemd_service: The path to repo-policy-compliance unit file.
        juju_storage_path: The path to juju storage.
        ram_pool_path: The path to memdisk storage.
        kernel_module_path: The path to kernel modules.
    """

    _stored = StoredState()

    service_token_path = Path("service_token")
    repo_check_web_service_path = Path("/home/ubuntu/repo_policy_compliance_service")
    repo_check_web_service_script = Path("scripts/repo_policy_compliance_service.py")
    repo_check_systemd_service = Path("/etc/systemd/system/repo-policy-compliance.service")
    juju_storage_path = Path("/storage/juju")
    ram_pool_path = Path("/storage/ram")
    kernel_module_path = Path("/etc/modules")

    def __init__(self, *args, **kwargs) -> None:
        """Construct the charm.

        Args:
            args: List of arguments to be passed to the `CharmBase` class.
            kwargs: List of keyword arguments to be passed to the `CharmBase`
                class.

        Raises:
            RuntimeError: If invalid test configuration was detected.
        """
        super().__init__(*args, **kwargs)
        self._grafana_agent = COSAgentProvider(self)

        self.service_token: str | None = None
        self._event_timer = EventTimer(self.unit.name)

        if LXD_PROFILE_YAML.exists():
            if self.config.get(TEST_MODE_CONFIG_NAME) != "insecure":
                raise RuntimeError("lxd-profile.yaml detected outside test mode")
            logger.critical("test mode is enabled")

        self._stored.set_default(
            path=self.config[PATH_CONFIG_NAME],  # for detecting changes
            token=self.config[TOKEN_CONFIG_NAME],  # for detecting changes
            labels=self.config[LABELS_CONFIG_NAME],  # for detecting changes
            runner_bin_url=None,
        )

        self.on.define_event("reconcile_runners", ReconcileRunnersEvent)

        self.framework.observe(self.on.install, self._on_install)
        self.framework.observe(self.on.upgrade_charm, self._on_upgrade_charm)
        self.framework.observe(self.on.config_changed, self._on_config_changed)
        self.framework.observe(self.on.start, self._on_start)
        self.framework.observe(self.on.stop, self._on_stop)
        self.framework.observe(
            self.on[DEBUG_SSH_INTEGRATION_NAME].relation_changed,
            self._on_debug_ssh_relation_changed,
        )
        self.framework.observe(self.on.reconcile_runners, self._on_reconcile_runners)
        self.framework.observe(self.on.check_runners_action, self._on_check_runners_action)
        self.framework.observe(self.on.reconcile_runners_action, self._on_reconcile_runners_action)
        self.framework.observe(self.on.flush_runners_action, self._on_flush_runners_action)
        self.framework.observe(
            self.on.update_dependencies_action, self._on_update_dependencies_action
        )
        self.framework.observe(self.on.update_status, self._on_update_status)

    def _setup_state(self) -> CharmState:
        """Set up the charm state.

        Raises:
            ConfigurationError: If an invalid charm state has set.

        Returns:
            The charm state.
        """
        try:
            return CharmState.from_charm(self)
        except CharmConfigInvalidError as exc:
            raise ConfigurationError(exc.msg) from exc

    def _create_memory_storage(self, path: Path, size: int) -> None:
        """Create a tmpfs-based LVM volume group.

        Args:
            path: Path to directory for memory storage.
            size: Size of the tmpfs in kilobytes.

        Raises:
            RunnerError: Unable to setup storage for runner.
        """
        if size <= 0:
            return

        try:
            # Create tmpfs if not exists, else resize it.
            if not path.exists():
                path.mkdir(parents=True, exist_ok=True)
                execute_command(
                    ["mount", "-t", "tmpfs", "-o", f"size={size}k", "tmpfs", str(path)]
                )
            else:
                execute_command(["mount", "-o", f"remount,size={size}k", str(path)])
        except (OSError, SubprocessError) as err:
            logger.exception("Unable to setup storage directory")
            # Remove the path if is not in use. If the tmpfs is in use, the removal will fail.
            if path.exists():
                shutil.rmtree(path, ignore_errors=True)
                path.rmdir()
                logger.info("Cleaned up storage directory")
            raise RunnerError("Failed to configure runner storage") from err

    @retry(tries=5, delay=5, max_delay=60, backoff=2, local_logger=logger)
    def _ensure_runner_storage(self, size: int, runner_storage: RunnerStorage) -> Path:
        """Ensure the runner storage is setup.

        Args:
            size: Size of the storage needed in kibibytes.
            runner_storage: Type of storage to use for virtual machine hosting the runners.

        Raises:
            ConfigurationError: If there was an error with runner stoarge configuration.

        Returns:
            Runner storage path.
        """
        match runner_storage:
            case RunnerStorage.MEMORY:
                logger.info("Creating tmpfs storage")
                path = self.ram_pool_path
                self._create_memory_storage(self.ram_pool_path, size)
            case RunnerStorage.JUJU_STORAGE:
                path = self.juju_storage_path

        # tmpfs storage is not created if required size is 0.
        if size > 0:
            # Check if the storage mounted has enough space
            disk = shutil.disk_usage(path)
            # Some storage space might be used by existing runners.
            if size * 1024 > disk.total:
                raise ConfigurationError(
                    (
                        f"Required disk space for runners {size / 1024}MiB is greater than "
                        f"storage total size {disk.total / 1024 / 1024}MiB"
                    )
                )
        return path

    @retry(tries=5, delay=5, max_delay=60, backoff=2, local_logger=logger)
    def _ensure_service_health(self) -> None:
        """Ensure services managed by the charm is healthy.

        Services managed include:
        * repo-policy-compliance

        Raises:
            SubprocessError: if there was an error starting repo-policy-compliance service.
        """
        logger.info("Checking health of repo-policy-compliance service")
        try:
            execute_command(["/usr/bin/systemctl", "is-active", "repo-policy-compliance"])
        except SubprocessError:
            logger.exception("Found inactive repo-policy-compliance service")
            execute_command(["/usr/bin/systemctl", "restart", "repo-policy-compliance"])
            logger.info("Restart repo-policy-compliance service")
            raise

    def _get_runner_manager(
        self, state: CharmState, token: str | None = None, path: GithubPath | None = None
    ) -> RunnerManager:
        """Get a RunnerManager instance.

        Args:
            state: Charm state.
            token: GitHub personal access token to manage the runners with. If None the token in
                charm state is used.
            path: GitHub repository path in the format '<org>/<repo>', or the GitHub organization
                name. If None the path in charm state is used.

        Returns:
            An instance of RunnerManager.
        """
        if token is None:
            token = state.charm_config.token
        if path is None:
            path = state.charm_config.path

        self._ensure_service_health()

        size_in_kib = (
            bytes_with_unit_to_kib(state.runner_config.virtual_machine_resources.disk)
            * state.runner_config.virtual_machines
        )
        lxd_storage_path = self._ensure_runner_storage(
            size_in_kib, state.runner_config.runner_storage
        )

        if self.service_token is None:
            self.service_token = self._get_service_token()

        app_name, unit = self.unit.name.rsplit("/", 1)

        return RunnerManager(
            app_name,
            unit,
            RunnerManagerConfig(
                charm_state=state,
                dockerhub_mirror=state.charm_config.dockerhub_mirror,
                image="jammy",
                lxd_storage_path=lxd_storage_path,
                path=path,
                service_token=self.service_token,
                token=token,
            ),
        )

    def _block_on_openstack_config(self, state: CharmState) -> bool:
        """Set unit to blocked status on openstack configuration set.

        Returns:
            Whether openstack configuration is enabled.
        """
        if state.charm_config.openstack_clouds_yaml:
            # Go into BlockedStatus as Openstack is not supported yet
            self.unit.status = BlockedStatus(
                "OpenStack integration is not supported yet. "
                "Please remove the openstack-clouds-yaml config."
            )
            return True
        return False

    @catch_charm_errors
    def _on_install(self, _: InstallEvent) -> None:
        """Handle the installation of charm."""
        state = self._setup_state()

        if state.charm_config.openstack_clouds_yaml:
            # Only build it in test mode since it may interfere with users systems.
<<<<<<< HEAD
            if self.config.get(TEST_MODE_CONFIG_NAME) == "insecure":
=======
            if self.config.get("test-mode") == "insecure":
>>>>>>> c57beb0d
                self.unit.status = MaintenanceStatus("Building Openstack image")
                github = GithubClient(token=state.charm_config.token)
                image = openstack_manager.build_image(
                    arch=state.arch,
                    cloud_config=state.charm_config.openstack_clouds_yaml,
                    github_client=github,
                    path=state.charm_config.path,
                    proxies=state.proxy_config,
                )
                instance_config = openstack_manager.create_instance_config(
                    unit_name=self.unit.name,
                    openstack_image=image,
                    path=state.charm_config.path,
                    github_client=github,
                )
                self.unit.status = MaintenanceStatus("Creating Openstack test instance")
                instance = openstack_manager.create_instance(
                    cloud_config=state.charm_config.openstack_clouds_yaml,
                    instance_config=instance_config,
                    proxies=state.proxy_config,
                    dockerhub_mirror=state.charm_config.dockerhub_mirror,
                    ssh_debug_connections=state.ssh_debug_connections,
                )
                logger.info("OpenStack instance: %s", instance)
            self._block_on_openstack_config(state)
            return

        self.unit.status = MaintenanceStatus("Installing packages")
        try:
            # The `_start_services`, `_install_deps` includes retry.
            self._install_deps()
            self._start_services(state.charm_config.token, state.proxy_config)
            metrics.setup_logrotate()
        except (LogrotateSetupError, SubprocessError) as err:
            logger.exception(err)
            if isinstance(err, LogrotateSetupError):
                msg = "Failed to setup logrotate"
            else:
                msg = "Failed to install dependencies"
            self.unit.status = BlockedStatus(msg)
            return

        self._refresh_firewall(state)
        runner_manager = self._get_runner_manager(state)

        self.unit.status = MaintenanceStatus("Building runner image")
        runner_manager.build_runner_image()
        runner_manager.schedule_build_runner_image()

        self.unit.status = MaintenanceStatus("Downloading runner binary")
        try:
            runner_info = runner_manager.get_latest_runner_bin_url()
            logger.info(
                "Downloading %s from: %s", runner_info["filename"], runner_info["download_url"]
            )
            self._stored.runner_bin_url = runner_info["download_url"]
            runner_manager.update_runner_bin(runner_info)
        # Safe guard against transient unexpected error.
        except RunnerBinaryError as err:
            logger.exception("Failed to update runner binary")
            # Failure to download runner binary is a transient error.
            # The charm automatically update runner binary on a schedule.
            self.unit.status = MaintenanceStatus(f"Failed to update runner binary: {err}")
            return

        self.unit.status = ActiveStatus()

    def _block_on_openstack_config(self, state: CharmState) -> bool:
        """Set unit to blocked status on openstack configuration set.

        Args:
            state: The charm state.

        Returns:
            Whether openstack configuration is enabled.
        """
        if state.charm_config.openstack_clouds_yaml:
            # Go into BlockedStatus as Openstack is not supported yet
            self.unit.status = BlockedStatus(
                "OpenStack integration is not supported yet. "
                "Please remove the openstack-clouds-yaml config."
            )
            return True
        return False

    @catch_charm_errors
    def _on_start(self, _: StartEvent) -> None:
        """Handle the start of the charm."""
        state = self._setup_state()

        if self._block_on_openstack_config(state):
            return

        runner_manager = self._get_runner_manager(state)

        self._check_and_update_dependencies(
            runner_manager, state.charm_config.token, state.proxy_config
        )

        self.unit.status = MaintenanceStatus("Starting runners")
        try:
            runner_manager.flush(FlushMode.FLUSH_IDLE)
            self._reconcile_runners(
                runner_manager,
                state.runner_config.virtual_machines,
                state.runner_config.virtual_machine_resources,
            )
        except RunnerError as err:
            logger.exception("Failed to start runners")
            self.unit.status = MaintenanceStatus(f"Failed to start runners: {err}")
            return

        self.unit.status = ActiveStatus()

    def _update_kernel(self, now: bool = False) -> None:
        """Update the Linux kernel if new version is available.

        Do nothing if no new version is available, else update the kernel and reboot.
        This method should only call by event handlers, and not action handlers. As juju-reboot
        only works with events.

        Args:
            now: Whether the reboot should trigger at end of event handler or now.
        """
        logger.info("Upgrading kernel")
        self._apt_install(["linux-generic"])

        _, exit_code = execute_command(["ls", "/var/run/reboot-required"], check_exit=False)
        if exit_code == 0:
            logger.info("Rebooting system...")
            self.unit.reboot(now=now)

    def _set_reconcile_timer(self) -> None:
        """Set the timer for regular reconciliation checks."""
        self._event_timer.ensure_event_timer(
            event_name="reconcile-runners",
            interval=int(self.config[RECONCILE_INTERVAL_CONFIG_NAME]),
            timeout=int(self.config[RECONCILE_INTERVAL_CONFIG_NAME]) - 1,
        )

    def _ensure_reconcile_timer_is_active(self) -> None:
        """Ensure the timer for reconciliation event is active."""
        try:
            reconcile_timer_is_active = self._event_timer.is_active(RECONCILE_RUNNERS_EVENT)
        except TimerStatusError:
            logger.exception("Failed to check the reconciliation event timer status")
        else:
            if not reconcile_timer_is_active:
                logger.error("Reconciliation event timer is not activated")
                self._set_reconcile_timer()

    @catch_charm_errors
    def _on_upgrade_charm(self, _: UpgradeCharmEvent) -> None:
        """Handle the update of charm."""
        state = self._setup_state()

        logger.info("Reinstalling dependencies...")
        try:
            # The `_start_services`, `_install_deps` includes retry.
            self._install_deps()
            self._start_services(state.charm_config.token, state.proxy_config)
            metrics.setup_logrotate()
        except (LogrotateSetupError, SubprocessError) as err:
            logger.exception(err)

            if isinstance(err, LogrotateSetupError):
                msg = "Failed to setup logrotate"
            else:
                msg = "Failed to install dependencies"
            self.unit.status = BlockedStatus(msg)
            return

        state = self._setup_state()
        self._refresh_firewall(state)
        logger.info("Flushing the runners...")
        runner_manager = self._get_runner_manager(state)
        if not runner_manager:
            return

        runner_manager.flush(FlushMode.FLUSH_BUSY_WAIT_REPO_CHECK)
        self._reconcile_runners(
            runner_manager,
            state.runner_config.virtual_machines,
            state.runner_config.virtual_machine_resources,
        )

    @catch_charm_errors
    def _on_config_changed(self, _: ConfigChangedEvent) -> None:
        """Handle the configuration change."""
        state = self._setup_state()
        self._set_reconcile_timer()

        if self._block_on_openstack_config(state):
            return

        prev_config_for_flush: dict[str, str] = {}
        should_flush_runners = False
        if state.charm_config.token != self._stored.token:
            prev_config_for_flush[TOKEN_CONFIG_NAME] = str(self._stored.token)
            self._start_services(state.charm_config.token, state.proxy_config)
            self._stored.token = None
        if self.config[PATH_CONFIG_NAME] != self._stored.path:
            prev_config_for_flush[PATH_CONFIG_NAME] = parse_github_path(
                self._stored.path, self.config[GROUP_CONFIG_NAME]
            )
            self._stored.path = self.config[PATH_CONFIG_NAME]
        if self.config[LABELS_CONFIG_NAME] != self._stored.labels:
            should_flush_runners = True
            self._stored.labels = self.config[LABELS_CONFIG_NAME]
        if prev_config_for_flush or should_flush_runners:
            prev_runner_manager = self._get_runner_manager(state=state, **prev_config_for_flush)
            if prev_runner_manager:
                self.unit.status = MaintenanceStatus("Removing runners due to config change")
                # it may be the case that the prev token has expired, so we need to use force flush
                prev_runner_manager.flush(FlushMode.FORCE_FLUSH_WAIT_REPO_CHECK)

        state = self._setup_state()
        self._refresh_firewall(state)

        runner_manager = self._get_runner_manager(state)
        self._reconcile_runners(
            runner_manager,
            state.runner_config.virtual_machines,
            state.runner_config.virtual_machine_resources,
        )
        if state.charm_config.token != self._stored.token:
            runner_manager.flush(FlushMode.FORCE_FLUSH_WAIT_REPO_CHECK)
            self._stored.token = state.charm_config.token

        self.unit.status = ActiveStatus()

    def _check_and_update_dependencies(
        self, runner_manager: RunnerManager, token: str, proxy_config: ProxyConfig
    ) -> bool:
        """Check and updates runner binary and services.

        The runners are flushed if needed.

        Args:
            runner_manager: RunnerManager used for finding the runner application to download.
            token: GitHub personal access token for repo-policy-compliance to use.
            proxy_config: Proxy configuration.

        Returns:
            Whether the runner binary or the services was updated.
        """
        self.unit.status = MaintenanceStatus("Checking for updates")

        # Check if the runner binary file exists.
        if not runner_manager.check_runner_bin():
            self._stored.runner_bin_url = None
        try:
            self.unit.status = MaintenanceStatus("Checking for runner binary updates")
            runner_info = runner_manager.get_latest_runner_bin_url()
        except urllib.error.URLError as err:
            logger.exception("Failed to check for runner updates")
            # Failure to download runner binary is a transient error.
            # The charm automatically update runner binary on a schedule.
            self.unit.status = MaintenanceStatus(f"Failed to check for runner updates: {err}")
            return False

        logger.debug(
            "Current runner binary URL: %s, Queried runner binary URL: %s",
            self._stored.runner_bin_url,
            runner_info.download_url,
        )
        runner_bin_updated = False
        if runner_info.download_url != self._stored.runner_bin_url:
            self.unit.status = MaintenanceStatus("Updating runner binary")
            runner_manager.update_runner_bin(runner_info)
            self._stored.runner_bin_url = runner_info.download_url
            runner_bin_updated = True

        self.unit.status = MaintenanceStatus("Checking for service updates")
        service_updated = self._install_repo_policy_compliance(proxy_config)

        if service_updated or runner_bin_updated:
            logger.info(
                "Flushing runner due to: service updated=%s, runner binary update=%s",
                service_updated,
                runner_bin_updated,
            )
            self.unit.status = MaintenanceStatus("Flushing runners due to updated deps")
            runner_manager.flush(FlushMode.FLUSH_IDLE_WAIT_REPO_CHECK)
            self._start_services(token, proxy_config)

        self.unit.status = ActiveStatus()
        return service_updated or runner_bin_updated

    @catch_charm_errors
    def _on_reconcile_runners(self, _: ReconcileRunnersEvent) -> None:
        """Handle the reconciliation of runners."""
        state = self._setup_state()

        if self._block_on_openstack_config(state):
            return

        runner_manager = self._get_runner_manager(state)

        self._check_and_update_dependencies(
            runner_manager, state.charm_config.token, state.proxy_config
        )

        runner_info = runner_manager.get_github_info()
        if all(not info.busy for info in runner_info):
            self._update_kernel(now=True)

        self._reconcile_runners(
            runner_manager,
            state.runner_config.virtual_machines,
            state.runner_config.virtual_machine_resources,
        )

        self.unit.status = ActiveStatus()

    @catch_action_errors
    def _on_check_runners_action(self, event: ActionEvent) -> None:
        """Handle the action of checking of runner state.

        Args:
            event: The event fired on check_runners action.
        """
        state = self._setup_state()
        runner_manager = self._get_runner_manager(state)
        if runner_manager.runner_bin_path is None:
            event.fail("Missing runner binary")
            return

        online = 0
        offline = 0
        unknown = 0
        runner_names = []
        runner_info = runner_manager.get_github_info()
        for runner in runner_info:
            if runner.status == GitHubRunnerStatus.ONLINE.value:
                online += 1
                runner_names.append(runner.name)
            elif runner.status == GitHubRunnerStatus.OFFLINE.value:
                offline += 1
            else:
                # might happen if runner dies and GH doesn't notice immediately
                unknown += 1
        event.set_results(
            {
                "online": online,
                "offline": offline,
                "unknown": unknown,
                "runners": ", ".join(runner_names),
            }
        )

    @catch_action_errors
    def _on_reconcile_runners_action(self, event: ActionEvent) -> None:
        """Handle the action of reconcile of runner state.

        Args:
            event: Action event of reconciling the runner.
        """
        state = self._setup_state()
        runner_manager = self._get_runner_manager(state)

        self._check_and_update_dependencies(
            runner_manager, state.charm_config.token, state.proxy_config
        )

        delta = self._reconcile_runners(
            runner_manager,
            state.runner_config.virtual_machines,
            state.runner_config.virtual_machine_resources,
        )
        self._on_check_runners_action(event)
        event.set_results(delta)

    @catch_action_errors
    def _on_flush_runners_action(self, event: ActionEvent) -> None:
        """Handle the action of flushing all runner and reconciling afterwards.

        Args:
            event: Action event of flushing all runners.
        """
        state = self._setup_state()
        runner_manager = self._get_runner_manager(state)

        runner_manager.flush(FlushMode.FLUSH_BUSY_WAIT_REPO_CHECK)
        delta = self._reconcile_runners(
            runner_manager,
            state.runner_config.virtual_machines,
            state.runner_config.virtual_machine_resources,
        )

        self._on_check_runners_action(event)
        event.set_results(delta)

    @catch_action_errors
    def _on_update_dependencies_action(self, event: ActionEvent) -> None:
        """Handle the action of updating dependencies and flushing runners if needed.

        Args:
            event: Action event of updating dependencies.
        """
        state = self._setup_state()
        runner_manager = self._get_runner_manager(state)
        flushed = self._check_and_update_dependencies(
            runner_manager, state.charm_config.token, state.proxy_config
        )
        event.set_results({"flush": flushed})

    @catch_charm_errors
    def _on_update_status(self, _: UpdateStatusEvent) -> None:
        """Handle the update of charm status."""
        self._ensure_reconcile_timer_is_active()

    @catch_charm_errors
    def _on_stop(self, _: StopEvent) -> None:
        """Handle the stopping of the charm."""
        self._event_timer.disable_event_timer("reconcile-runners")
        state = self._setup_state()

        if self._block_on_openstack_config(state):
            return

        runner_manager = self._get_runner_manager(state)
        runner_manager.flush(FlushMode.FLUSH_BUSY)

    def _reconcile_runners(
        self, runner_manager: RunnerManager, num: int, resources: VirtualMachineResources
    ) -> Dict[str, Any]:
        """Reconcile the current runners state and intended runner state.

        Args:
            runner_manager: For querying and managing the runner state.
            num: Target number of virtual machines.
            resources: Target resource for each virtual machine.

        Raises:
            MissingRunnerBinaryError: If the runner binary is not found.

        Returns:
            Changes in runner number due to reconciling runners.
        """
        if not RunnerManager.runner_bin_path.is_file():
            logger.warning("Unable to reconcile due to missing runner binary")
            raise MissingRunnerBinaryError("Runner binary not found.")

        self.unit.status = MaintenanceStatus("Reconciling runners")
        delta_virtual_machines = runner_manager.reconcile(
            num,
            resources,
        )

        self.unit.status = ActiveStatus()
        return {"delta": {"virtual-machines": delta_virtual_machines}}

    def _install_repo_policy_compliance(self, proxy_config: ProxyConfig) -> bool:
        """Install latest version of repo_policy_compliance service.

        Args:
            proxy_config: Proxy configuration.

        Returns:
            Whether version install is changed. Going from not installed to
            installed will return True.
        """
        # Prepare environment variables for pip subprocess
        env = {}
        if http_proxy := proxy_config.http:
            env["HTTP_PROXY"] = http_proxy
            env["http_proxy"] = http_proxy
        if https_proxy := proxy_config.https:
            env["HTTPS_PROXY"] = https_proxy
            env["https_proxy"] = https_proxy
        if no_proxy := proxy_config.no_proxy:
            env["NO_PROXY"] = no_proxy
            env["no_proxy"] = no_proxy

        old_version = execute_command(
            [
                "/usr/bin/python3",
                "-m",
                "pip",
                "show",
                "repo-policy-compliance",
            ],
            check_exit=False,
        )

        execute_command(
            [
                "/usr/bin/python3",
                "-m",
                "pip",
                "install",
                "--upgrade",
                "git+https://github.com/canonical/repo-policy-compliance@main",
            ],
            env=env,
        )

        new_version = execute_command(
            [
                "/usr/bin/python3",
                "-m",
                "pip",
                "show",
                "repo-policy-compliance",
            ],
            check_exit=False,
        )
        return old_version != new_version

    def _enable_kernel_modules(self) -> None:
        """Enable kernel modules needed by the charm."""
        execute_command(["/usr/sbin/modprobe", "br_netfilter"])
        with self.kernel_module_path.open("a", encoding="utf-8") as modules_file:
            modules_file.write("br_netfilter\n")

    @retry(tries=5, delay=5, max_delay=60, backoff=2, local_logger=logger)
    def _install_deps(self) -> None:
        """Install dependencies."""
        state = self._setup_state()

        logger.info("Installing charm dependencies.")
        # Snap and Apt will use any proxies configured in the Juju model.
        # Binding for snap, apt, and lxd init commands are not available so subprocess.run used.
        # Install dependencies used by repo-policy-compliance and the firewall
        self._apt_install(["gunicorn", "python3-pip", "nftables"])
        # Install repo-policy-compliance package
        self._install_repo_policy_compliance(state.proxy_config)
        execute_command(
            ["/usr/bin/apt-get", "remove", "-qy", "lxd", "lxd-client"], check_exit=False
        )
        self._apt_install(
            [
                "cpu-checker",
                "libvirt-clients",
                "libvirt-daemon-driver-qemu",
                "apparmor-utils",
            ],
        )
        execute_command(["/usr/bin/snap", "install", "lxd", "--channel=latest/stable"])
        execute_command(["/usr/bin/snap", "refresh", "lxd", "--channel=latest/stable"])
        # Add ubuntu user to lxd group, to allow building images with ubuntu user
        execute_command(["/usr/sbin/usermod", "-aG", "lxd", "ubuntu"])
        execute_command(["/snap/bin/lxd", "waitready"])
        execute_command(["/snap/bin/lxd", "init", "--auto"])
        execute_command(["/snap/bin/lxc", "network", "set", "lxdbr0", "ipv6.address", "none"])
        execute_command(["/snap/bin/lxd", "waitready"])
        if not LXD_PROFILE_YAML.exists():
            self._enable_kernel_modules()
        execute_command(
            [
                "/snap/bin/lxc",
                "profile",
                "device",
                "set",
                "default",
                "eth0",
                "security.ipv4_filtering=true",
                "security.ipv6_filtering=true",
                "security.mac_filtering=true",
                "security.port_isolation=true",
            ]
        )
        logger.info("Finished installing charm dependencies.")

    @retry(tries=5, delay=5, max_delay=60, backoff=2, local_logger=logger)
    def _start_services(self, token: str, proxy_config: ProxyConfig) -> None:
        """Ensure all services managed by the charm is running.

        Args:
            token: GitHub personal access token for repo-policy-compliance to use.
            proxy_config: Proxy configuration.
        """
        logger.info("Starting charm services...")

        if self.service_token is None:
            self.service_token = self._get_service_token()

        # Move script to home directory
        logger.info("Loading the repo policy compliance flask app...")
        os.makedirs(self.repo_check_web_service_path, exist_ok=True)
        shutil.copyfile(
            self.repo_check_web_service_script,
            self.repo_check_web_service_path / "app.py",
        )

        # Move the systemd service.
        logger.info("Loading the repo policy compliance gunicorn systemd service...")
        environment = jinja2.Environment(
            loader=jinja2.FileSystemLoader("templates"), autoescape=True
        )

        service_content = environment.get_template("repo-policy-compliance.service.j2").render(
            working_directory=str(self.repo_check_web_service_path),
            charm_token=self.service_token,
            github_token=token,
            proxies=proxy_config,
        )
        self.repo_check_systemd_service.write_text(service_content, encoding="utf-8")

        execute_command(["/usr/bin/systemctl", "daemon-reload"])
        execute_command(["/usr/bin/systemctl", "restart", "repo-policy-compliance"])
        execute_command(["/usr/bin/systemctl", "enable", "repo-policy-compliance"])

        logger.info("Finished starting charm services")

    def _get_service_token(self) -> str:
        """Get the service token.

        Returns:
            The service token.
        """
        logger.info("Getting the secret token...")
        if self.service_token_path.exists():
            logger.info("Found existing token file.")
            service_token = self.service_token_path.read_text(encoding="utf-8")
        else:
            logger.info("Generate new token.")
            service_token = secrets.token_hex(16)
            self.service_token_path.write_text(service_token, encoding="utf-8")
        return service_token

    def _refresh_firewall(self, state: CharmState) -> None:
        """Refresh the firewall configuration and rules.

        Args:
            state: Charm state.
        """
        # Temp: Monitor the LXD networks to track down issues with missing network.
        logger.info(execute_command(["/snap/bin/lxc", "network", "list", "--format", "json"]))

        allowlist = [
            FirewallEntry.decode(str(entry.host)) for entry in state.ssh_debug_connections
        ]
        firewall = Firewall("lxdbr0")
        firewall.refresh_firewall(denylist=state.charm_config.denylist, allowlist=allowlist)
        logger.debug(
            "firewall update, current firewall: %s",
            execute_command(["/usr/sbin/nft", "list", "ruleset"]),
        )

    def _apt_install(self, packages: Sequence[str]) -> None:
        """Execute apt install command.

        Args:
            packages: The names of apt packages to install.
        """
        execute_command(["/usr/bin/apt-get", "update"])

        _, exit_code = execute_command(
            ["/usr/bin/apt-get", "install", "-qy"] + list(packages), check_exit=False
        )
        if exit_code == 100:
            logging.warning("Running 'dpkg --configure -a' as last apt install was interrupted")
            execute_command(["dpkg", "--configure", "-a"])
            execute_command(["/usr/bin/apt-get", "install", "-qy"] + list(packages))

    @catch_charm_errors
    def _on_debug_ssh_relation_changed(self, _: ops.RelationChangedEvent) -> None:
        """Handle debug ssh relation changed event."""
        state = self._setup_state()
        self._refresh_firewall(state)
        runner_manager = self._get_runner_manager(state)
        runner_manager.flush(FlushMode.FLUSH_IDLE)
        self._reconcile_runners(
            runner_manager,
            state.runner_config.virtual_machines,
            state.runner_config.virtual_machine_resources,
        )


if __name__ == "__main__":
    main(GithubRunnerCharm)<|MERGE_RESOLUTION|>--- conflicted
+++ resolved
@@ -406,11 +406,7 @@
 
         if state.charm_config.openstack_clouds_yaml:
             # Only build it in test mode since it may interfere with users systems.
-<<<<<<< HEAD
             if self.config.get(TEST_MODE_CONFIG_NAME) == "insecure":
-=======
-            if self.config.get("test-mode") == "insecure":
->>>>>>> c57beb0d
                 self.unit.status = MaintenanceStatus("Building Openstack image")
                 github = GithubClient(token=state.charm_config.token)
                 image = openstack_manager.build_image(
