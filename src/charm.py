#!/usr/bin/env python3

# Copyright 2024 Canonical Ltd.
# See LICENSE file for licensing details.

"""Charm for creating and managing GitHub self-hosted runner instances."""

import functools
import logging
import os
import secrets
import shutil
import urllib.error
from pathlib import Path
from typing import Any, Callable, Dict, Sequence, TypeVar

import jinja2
import ops
from charms.grafana_agent.v0.cos_agent import COSAgentProvider
from ops.charm import (
    ActionEvent,
    CharmBase,
    ConfigChangedEvent,
    InstallEvent,
    StartEvent,
    StopEvent,
    UpgradeCharmEvent,
)
from ops.framework import EventBase, StoredState
from ops.main import main
from ops.model import ActiveStatus, BlockedStatus, MaintenanceStatus

import metrics
from charm_state import DEBUG_SSH_INTEGRATION_NAME, CharmConfigInvalidError, RunnerStorage, State
from errors import (
    ConfigurationError,
    LogrotateSetupError,
    MissingRunnerBinaryError,
    RunnerBinaryError,
    RunnerError,
    SubprocessError,
)
from event_timer import EventTimer, TimerDisableError, TimerEnableError
from firewall import Firewall
from github_type import GitHubRunnerStatus
from runner import LXD_PROFILE_YAML
from runner_manager import RunnerManager, RunnerManagerConfig
from runner_type import ProxySetting
from utilities import bytes_with_unit_to_kib, execute_command, retry

logger = logging.getLogger(__name__)


class ReconcileRunnersEvent(EventBase):
    """Event representing a periodic check to ensure runners are ok."""


CharmT = TypeVar("CharmT")
EventT = TypeVar("EventT")


def catch_charm_errors(func: Callable[[CharmT, EventT], None]) -> Callable[[CharmT, EventT], None]:
    """Catch common errors in charm.

    Args:
        func: Charm function to be decorated.

    Returns:
        Decorated charm function with catching common errors.
    """

    @functools.wraps(func)
    def func_with_catch_errors(self, event: EventT) -> None:
        try:
            func(self, event)
        except ConfigurationError as err:
            logger.exception("Issue with charm configuration")
            self.unit.status = BlockedStatus(str(err))
        except MissingRunnerBinaryError:
            logger.exception("Missing runner binary")
            self.unit.status = MaintenanceStatus("GitHub runner application not downloaded yet")

    return func_with_catch_errors


def catch_action_errors(
    func: Callable[[CharmT, ActionEvent], None]
) -> Callable[[CharmT, ActionEvent], None]:
    """Catch common errors in actions.

    Args:
        func: Action function to be decorated.

    Returns:
        Decorated charm function with catching common errors.
    """

    @functools.wraps(func)
    def func_with_catch_errors(self, event: ActionEvent) -> None:
        try:
            func(self, event)
        except ConfigurationError as err:
            logger.exception("Issue with charm configuration")
            self.unit.status = BlockedStatus(str(err))
            event.fail(str(err))
        except MissingRunnerBinaryError:
            logger.exception("Missing runner binary")
            err_msg = "GitHub runner application not downloaded yet"
            self.unit.status = MaintenanceStatus(err_msg)
            event.fail(err_msg)

    return func_with_catch_errors


def _setup_github_runner_charm_state(
    func: Callable[["GithubRunnerCharm", EventT], None]
) -> Callable[["GithubRunnerCharm", EventT], None]:
    """Decorate GithubRunnerCharm method to set up charm state.

    State setup includes file read and write. Therefore, this is not done in the __init__.

    Args:
        func: Method to be decorated.

    Returns:
        Decorated charm function with charm state setup.
    """

    @functools.wraps(func)
    def func_with_state_setup(self: "GithubRunnerCharm", event: EventT) -> None:
        self.setup_state()
        func(self, event)

    return func_with_state_setup


class GithubRunnerCharm(CharmBase):
    """Charm for managing GitHub self-hosted runners."""

    _stored = StoredState()

    service_token_path = Path("service_token")
    repo_check_web_service_path = Path("/home/ubuntu/repo_policy_compliance_service")
    repo_check_web_service_script = Path("scripts/repo_policy_compliance_service.py")
    repo_check_systemd_service = Path("/etc/systemd/system/repo-policy-compliance.service")
    juju_storage_path = Path("/storage/juju")
    ram_pool_path = Path("/storage/ram")
    kernel_module_path = Path("/etc/modules")

    def __init__(self, *args, **kargs) -> None:
        """Construct the charm.

        Args:
            args: List of arguments to be passed to the `CharmBase` class.
            kargs: List of keyword arguments to be passed to the `CharmBase`
                class.
        """
        super().__init__(*args, **kargs)
        self._grafana_agent = COSAgentProvider(self)

        if LXD_PROFILE_YAML.exists():
            if self.config.get("test-mode") != "insecure":
                raise RuntimeError("lxd-profile.yaml detected outside test mode")
            logger.critical("test mode is enabled")
        self._event_timer = EventTimer(self.unit.name)

        self._stored.set_default(
            path=self.config["path"],  # for detecting changes
            token=self.config["token"],  # for detecting changes
            runner_bin_url=None,
        )

        self.state: State
        self.proxies: ProxySetting = {}
        self.service_token: str | None = None

        self.on.define_event("reconcile_runners", ReconcileRunnersEvent)

        self.framework.observe(self.on.install, self._on_install)
        self.framework.observe(self.on.upgrade_charm, self._on_upgrade_charm)
        self.framework.observe(self.on.config_changed, self._on_config_changed)
        self.framework.observe(self.on.start, self._on_start)
        self.framework.observe(self.on.stop, self._on_stop)
        self.framework.observe(
            self.on[DEBUG_SSH_INTEGRATION_NAME].relation_changed,
            self._on_debug_ssh_relation_changed,
        )

        self.framework.observe(self.on.reconcile_runners, self._on_reconcile_runners)

        self.framework.observe(self.on.check_runners_action, self._on_check_runners_action)
        self.framework.observe(self.on.reconcile_runners_action, self._on_reconcile_runners_action)
        self.framework.observe(self.on.flush_runners_action, self._on_flush_runners_action)
        self.framework.observe(
            self.on.update_dependencies_action, self._on_update_dependencies_action
        )

    def setup_state(self) -> None:
        """Set up the charm state."""
        try:
            self.state = State.from_charm(self)
        except CharmConfigInvalidError as exc:
            self.unit.status = ops.BlockedStatus(exc.msg)
            raise ConfigurationError(exc.msg) from exc

        if proxy_config := self.state.proxy_config:
            if http_proxy := proxy_config.http_proxy:
                self.proxies["http"] = str(http_proxy)
            if https_proxy := proxy_config.https_proxy:
                self.proxies["https"] = str(https_proxy)
            # there's no need for no_proxy if there's no http_proxy or https_proxy
            no_proxy = proxy_config.no_proxy
            if (https_proxy or http_proxy) and no_proxy:
                self.proxies["no_proxy"] = no_proxy
            if proxy_config.use_aproxy:
                self.proxies["aproxy_address"] = proxy_config.aproxy_address

    def _create_memory_storage(self, path: Path, size: int) -> None:
        """Create a tmpfs-based LVM volume group.

        Args:
            path: Path to directory for memory storage.
            size: Size of the tmpfs in kilobytes.

        Raises:
            RunnerError: Unable to setup storage for runner.
        """
        if size <= 0:
            return

        try:
            # Create tmpfs if not exists, else resize it.
            if not path.exists():
                path.mkdir(parents=True, exist_ok=True)
                execute_command(
                    ["mount", "-t", "tmpfs", "-o", f"size={size}k", "tmpfs", str(path)]
                )
            else:
                execute_command(["mount", "-o", f"remount,size={size}k", str(path)])
        except (OSError, SubprocessError) as err:
            logger.exception("Unable to setup storage directory")
            # Remove the path if is not in use. If the tmpfs is in use, the removal will fail.
            if path.exists():
                shutil.rmtree(path, ignore_errors=True)
                path.rmdir()
                logger.info("Cleaned up storage directory")
            raise RunnerError("Failed to configure runner storage") from err

<<<<<<< HEAD
    def _juju_storage_mounted(self) -> bool:
        """Whether a juju storage is mounted on the runner-storage location.

        Returns:
            True if a juju storage is mounted on the runner-storage location.
        """
        # Use `mount` as Python does not have easy method to get the mount points.
        stdout, exit_code = execute_command(["mountpoint", str(self.juju_storage_path)], False)
        return exit_code == 0 and str(self.juju_storage_path) in stdout

    @retry(tries=5, delay=5, max_delay=60, backoff=2, local_logger=logger)
=======
    @retry(tries=5, delay=15, max_delay=60, backoff=1.5, local_logger=logger)
>>>>>>> d8066b9b
    def _ensure_runner_storage(self, size: int) -> Path:
        """Ensure the runner storage is setup.

        Args:
            size: Size of the storage needed in kibibytes.

        Raises:
            RunnerError: Unable to setup storage for runner.
        """
        match self.state.runner_config.runner_storage:
            case RunnerStorage.MEMORY:
                logger.info("Creating tmpfs storage")
                path = self.ram_pool_path
                self._create_memory_storage(self.ram_pool_path, size)
            case RunnerStorage.JUJU_STORAGE:
                path = self.juju_storage_path

        # tmpfs storage is not created if required size is 0.
        if size > 0:
            # Check if the storage mounted has enough space
            disk = shutil.disk_usage(path)
            # Some storage space might be used by existing runners.
            if size * 1024 > disk.total:
                raise ConfigurationError(
                    (
                        f"Required disk space for runners {size / 1024}MiB is greater than "
                        f"storage total size {disk.total / 1024 / 1024}MiB"
                    )
                )

        return path

    @retry(tries=5, delay=5, max_delay=60, backoff=2, local_logger=logger)
    def _ensure_service_health(self) -> None:
        """Ensure services managed by the charm is healthy.

        Services managed include:
         * repo-policy-compliance
        """
        logger.info("Checking health of repo-policy-compliance service")
        try:
            execute_command(["/usr/bin/systemctl", "is-active", "repo-policy-compliance"])
        except SubprocessError:
            logger.exception("Found inactive repo-policy-compliance service")
            execute_command(["/usr/bin/systemctl", "restart", "repo-policy-compliance"])
            logger.info("Restart repo-policy-compliance service")
            raise

    def _get_runner_manager(self) -> RunnerManager:
        """Get a RunnerManager instance.

        Returns:
            An instance of RunnerManager.
        """
        self._ensure_service_health()

        size_in_kib = (
            bytes_with_unit_to_kib(self.state.runner_config.virtual_machine_resources.disk)
            * self.state.runner_config.virtual_machines
        )

        lxd_storage_path = self._ensure_runner_storage(size_in_kib)

        if self.service_token is None:
            self.service_token = self._get_service_token()

        app_name, unit = self.unit.name.rsplit("/", 1)

        return RunnerManager(
            app_name,
            unit,
            RunnerManagerConfig(
                path=self.state.charm_config.path,
                token=self.state.charm_config.token,
                image="jammy",
                service_token=self.service_token,
                lxd_storage_path=lxd_storage_path,
                charm_state=self.state,
                dockerhub_mirror=self.state.charm_config.dockerhub_mirror,
            ),
            proxies=self.proxies,
        )

    @catch_charm_errors
    @_setup_github_runner_charm_state
    def _on_install(self, _event: InstallEvent) -> None:
        """Handle the installation of charm.

        Args:
            event: Event of installing the charm.
        """
        self.unit.status = MaintenanceStatus("Installing packages")

        try:
            # The `_start_services`, `_install_deps` includes retry.
            self._install_deps()
            self._start_services()
            metrics.setup_logrotate()
        except (LogrotateSetupError, SubprocessError) as err:
            logger.exception(err)

            if isinstance(err, LogrotateSetupError):
                msg = "Failed to setup logrotate"
            else:
                msg = "Failed to install dependencies"
            self.unit.status = BlockedStatus(msg)
            return

        self._refresh_firewall()
        runner_manager = self._get_runner_manager()

        self.unit.status = MaintenanceStatus("Building runner image")
        runner_manager.build_runner_image()
        runner_manager.schedule_build_runner_image()

        self.unit.status = MaintenanceStatus("Downloading runner binary")
        try:
            runner_info = runner_manager.get_latest_runner_bin_url()
            logger.info(
                "Downloading %s from: %s", runner_info["filename"], runner_info["download_url"]
            )
            self._stored.runner_bin_url = runner_info["download_url"]
            runner_manager.update_runner_bin(runner_info)
        # Safe guard against transient unexpected error.
        except RunnerBinaryError as err:
            logger.exception("Failed to update runner binary")
            # Failure to download runner binary is a transient error.
            # The charm automatically update runner binary on a schedule.
            self.unit.status = MaintenanceStatus(f"Failed to update runner binary: {err}")
            return

        self.unit.status = ActiveStatus()

    @catch_charm_errors
    @_setup_github_runner_charm_state
    def _on_start(self, _event: StartEvent) -> None:
        """Handle the start of the charm.

        Args:
            event: Event of starting the charm.
        """
        self._check_and_update_dependencies()

        runner_manager = self._get_runner_manager()

        self.unit.status = MaintenanceStatus("Starting runners")
        try:
            runner_manager.flush(flush_busy=False)
            self._reconcile_runners(runner_manager)
        except RunnerError as err:
            logger.exception("Failed to start runners")
            self.unit.status = MaintenanceStatus(f"Failed to start runners: {err}")
            return

        self.unit.status = ActiveStatus()

    def _update_kernel(self, now: bool = False) -> None:
        """Update the Linux kernel if new version is available.

        Do nothing if no new version is available, else update the kernel and reboot.
        This method should only call by event handlers, and not action handlers. As juju-reboot
        only works with events.

        Args:
            now: Whether the reboot should trigger at end of event handler or now.
        """
        logger.info("Upgrading kernel")
        self._apt_install(["linux-generic"])

        _, exit_code = execute_command(["ls", "/var/run/reboot-required"], check_exit=False)
        if exit_code == 0:
            logger.info("Rebooting system...")
            self.unit.reboot(now=now)

    @catch_charm_errors
    @_setup_github_runner_charm_state
    def _on_upgrade_charm(self, _event: UpgradeCharmEvent) -> None:
        """Handle the update of charm.

        Args:
            event: Event of charm upgrade.
        """
        logger.info("Reinstalling dependencies...")
        try:
            # The `_start_services`, `_install_deps` includes retry.
            self._install_deps()
            self._start_services()
            metrics.setup_logrotate()
        except (LogrotateSetupError, SubprocessError) as err:
            logger.exception(err)

            if isinstance(err, LogrotateSetupError):
                msg = "Failed to setup logrotate"
            else:
                msg = "Failed to install dependencies"
            self.unit.status = BlockedStatus(msg)
            return
        self._refresh_firewall()

        logger.info("Flushing the runners...")
        runner_manager = self._get_runner_manager()
        if not runner_manager:
            return

        runner_manager.flush()
        self._reconcile_runners(runner_manager)

    @catch_charm_errors
    @_setup_github_runner_charm_state
    def _on_config_changed(self, _event: ConfigChangedEvent) -> None:
        """Handle the configuration change.

        Args:
            event: Event of configuration change.
        """
        if self.state.charm_config.token != self._stored.token:
            self._start_services()
            self._stored.token = None

        self._refresh_firewall()
        try:
            self._event_timer.ensure_event_timer(
                event_name="reconcile-runners",
                interval=self.state.charm_config.reconcile_interval,
                timeout=self.state.charm_config.reconcile_interval - 1,
            )
        except TimerEnableError as ex:
            logger.exception("Failed to start the event timer")
            self.unit.status = BlockedStatus(
                (f"Failed to start timer for regular reconciliation" f"checks: {ex}")
            )
            return

        if self.state.charm_config.path != self._stored.path:
            prev_runner_manager = self._get_runner_manager()
            if prev_runner_manager:
                self.unit.status = MaintenanceStatus("Removing runners from old org/repo")
                prev_runner_manager.flush(flush_busy=False)
            self._stored.path = self.config["path"]

        runner_manager = self._get_runner_manager()
        if runner_manager:
            self._reconcile_runners(runner_manager)
            self.unit.status = ActiveStatus()
        else:
            self.unit.status = BlockedStatus("Missing token or org/repo path config")

        if self.state.charm_config.token != self._stored.token:
            runner_manager.flush(flush_busy=False)
            self._stored.token = self.state.charm_config.token

    def _check_and_update_dependencies(self) -> bool:
        """Check and updates runner binary and services.

        The runners are flushed if needed.

        Returns:
            Whether the runner binary or the services was updated.
        """
        self.unit.status = MaintenanceStatus("Checking for updates")

        runner_manager = self._get_runner_manager()

        # Check if the runner binary file exists.
        if not runner_manager.check_runner_bin():
            self._stored.runner_bin_url = None
        try:
            self.unit.status = MaintenanceStatus("Checking for runner binary updates")
            runner_info = runner_manager.get_latest_runner_bin_url()
        except urllib.error.URLError as err:
            logger.exception("Failed to check for runner updates")
            # Failure to download runner binary is a transient error.
            # The charm automatically update runner binary on a schedule.
            self.unit.status = MaintenanceStatus(f"Failed to check for runner updates: {err}")
            return False

        logger.debug(
            "Current runner binary URL: %s, Queried runner binary URL: %s",
            self._stored.runner_bin_url,
            runner_info.download_url,
        )

        runner_bin_updated = False
        if runner_info.download_url != self._stored.runner_bin_url:
            self.unit.status = MaintenanceStatus("Updating runner binary")
            runner_manager.update_runner_bin(runner_info)
            self._stored.runner_bin_url = runner_info.download_url
            runner_bin_updated = True

        self.unit.status = MaintenanceStatus("Checking for service updates")
        service_updated = self._install_repo_policy_compliance()

        if service_updated or runner_bin_updated:
            logger.info(
                "Flushing runner due to: service updated=%s, runner binary update=%s",
                service_updated,
                runner_bin_updated,
            )

            self.unit.status = MaintenanceStatus("Flushing runners due to updated deps")

            self._start_services()
            runner_manager.flush(flush_busy=False)

        self.unit.status = ActiveStatus()
        return service_updated or runner_bin_updated

    @catch_charm_errors
    @_setup_github_runner_charm_state
    def _on_reconcile_runners(self, _event: ReconcileRunnersEvent) -> None:
        """Handle the reconciliation of runners.

        Args:
            event: Event of reconciling the runner state.
        """
        self._check_and_update_dependencies()

        runner_manager = self._get_runner_manager()

        runner_info = runner_manager.get_github_info()
        if all(not info.busy for info in runner_info):
            self._update_kernel(now=True)

        self._reconcile_runners(runner_manager)

        self.unit.status = ActiveStatus()

    @catch_action_errors
    @_setup_github_runner_charm_state
    def _on_check_runners_action(self, event: ActionEvent) -> None:
        """Handle the action of checking of runner state.

        Args:
            event: Action event of checking runner states.
        """
        runner_manager = self._get_runner_manager()
        if runner_manager.runner_bin_path is None:
            event.fail("Missing runner binary")
            return

        online = 0
        offline = 0
        unknown = 0
        runner_names = []

        runner_info = runner_manager.get_github_info()

        for runner in runner_info:
            if runner.status == GitHubRunnerStatus.ONLINE.value:
                online += 1
                runner_names.append(runner.name)
            elif runner.status == GitHubRunnerStatus.OFFLINE.value:
                offline += 1
            else:
                # might happen if runner dies and GH doesn't notice immediately
                unknown += 1
        event.set_results(
            {
                "online": online,
                "offline": offline,
                "unknown": unknown,
                "runners": ", ".join(runner_names),
            }
        )

    @catch_action_errors
    @_setup_github_runner_charm_state
    def _on_reconcile_runners_action(self, event: ActionEvent) -> None:
        """Handle the action of reconcile of runner state.

        Args:
            event: Action event of reconciling the runner.
        """
        self._check_and_update_dependencies()

        runner_manager = self._get_runner_manager()

        delta = self._reconcile_runners(runner_manager)

        self._on_check_runners_action(event)
        event.set_results(delta)

    @catch_action_errors
    @_setup_github_runner_charm_state
    def _on_flush_runners_action(self, event: ActionEvent) -> None:
        """Handle the action of flushing all runner and reconciling afterwards.

        Args:
            event: Action event of flushing all runners.
        """
        runner_manager = self._get_runner_manager()

        runner_manager.flush()
        delta = self._reconcile_runners(runner_manager)

        self._on_check_runners_action(event)
        event.set_results(delta)

    @catch_action_errors
    @_setup_github_runner_charm_state
    def _on_update_dependencies_action(self, event: ActionEvent) -> None:
        """Handle the action of updating dependencies and flushing runners if needed.

        Args:
            event: Action event of updating dependencies.
        """
        flushed = self._check_and_update_dependencies()
        event.set_results({"flush": flushed})

    @catch_charm_errors
    @_setup_github_runner_charm_state
    def _on_stop(self, _: StopEvent) -> None:
        """Handle the stopping of the charm.

        Args:
            event: Event of stopping the charm.
        """
        try:
            self._event_timer.disable_event_timer("update-dependencies")
            self._event_timer.disable_event_timer("reconcile-runners")
        except TimerDisableError as ex:
            logger.exception("Failed to stop the timer")
            self.unit.status = BlockedStatus(f"Failed to stop charm event timer: {ex}")

        runner_manager = self._get_runner_manager()
        runner_manager.flush()

    def _reconcile_runners(self, runner_manager: RunnerManager) -> Dict[str, Any]:
        """Reconcile the current runners state and intended runner state.

        Args:
            runner_manager: For querying and managing the runner state.

        Returns:
            Changes in runner number due to reconciling runners.
        """
        if not RunnerManager.runner_bin_path.is_file():
            logger.warning("Unable to reconcile due to missing runner binary")
            raise MissingRunnerBinaryError()

        self.unit.status = MaintenanceStatus("Reconciling runners")

        delta_virtual_machines = runner_manager.reconcile(
            self.state.runner_config.virtual_machines,
            self.state.runner_config.virtual_machine_resources,
        )

        self.unit.status = ActiveStatus()

        return {"delta": {"virtual-machines": delta_virtual_machines}}

    def _install_repo_policy_compliance(self) -> bool:
        """Install latest version of repo_policy_compliance service.

        Returns:
            Whether version install is changed. Going from not installed to
            installed will return True.
        """
        # Prepare environment for pip subprocess
        env = {}
        if self.state.proxy_config.http_proxy is not None:
            env["HTTP_PROXY"] = self.state.proxy_config.http_proxy
            env["http_proxy"] = self.state.proxy_config.http_proxy
        if self.state.proxy_config.https_proxy is not None:
            env["HTTPS_PROXY"] = self.state.proxy_config.https_proxy
            env["https_proxy"] = self.state.proxy_config.https_proxy
        if self.state.proxy_config.no_proxy:
            env["NO_PROXY"] = self.state.proxy_config.no_proxy
            env["no_proxy"] = self.state.proxy_config.no_proxy

        old_version = execute_command(
            [
                "/usr/bin/python3",
                "-m",
                "pip",
                "show",
                "repo-policy-compliance",
            ],
            check_exit=False,
        )

        execute_command(
            [
                "/usr/bin/python3",
                "-m",
                "pip",
                "install",
                "--upgrade",
                "git+https://github.com/canonical/repo-policy-compliance@main",
            ],
            env=env,
        )

        new_version = execute_command(
            [
                "/usr/bin/python3",
                "-m",
                "pip",
                "show",
                "repo-policy-compliance",
            ],
            check_exit=False,
        )
        return old_version != new_version

    def _enable_kernel_modules(self) -> None:
        """Enable kernel modules needed by the charm."""
        execute_command(["/usr/sbin/modprobe", "br_netfilter"])

        with self.kernel_module_path.open("a", encoding="utf-8") as modules_file:
            modules_file.write("br_netfilter\n")

    @retry(tries=5, delay=5, max_delay=60, backoff=2, local_logger=logger)
    def _install_deps(self) -> None:
        """Install dependencies."""
        logger.info("Installing charm dependencies.")

        # Snap and Apt will use any proxies configured in the Juju model.
        # Binding for snap, apt, and lxd init commands are not available so subprocess.run used.
        # Install dependencies used by repo-policy-compliance and the firewall
        self._apt_install(["gunicorn", "python3-pip", "nftables"])

        # Install repo-policy-compliance package
        self._install_repo_policy_compliance()

        execute_command(
            ["/usr/bin/apt-get", "remove", "-qy", "lxd", "lxd-client"], check_exit=False
        )
        self._apt_install(
            [
                "cpu-checker",
                "libvirt-clients",
                "libvirt-daemon-driver-qemu",
                "apparmor-utils",
            ],
        )
        execute_command(["/usr/bin/snap", "install", "lxd", "--channel=latest/stable"])
        execute_command(["/usr/bin/snap", "refresh", "lxd", "--channel=latest/stable"])
        execute_command(["/snap/bin/lxd", "waitready"])
        execute_command(["/snap/bin/lxd", "init", "--auto"])
        execute_command(["/snap/bin/lxc", "network", "set", "lxdbr0", "ipv6.address", "none"])
        execute_command(["/snap/bin/lxd", "waitready"])
        if not LXD_PROFILE_YAML.exists():
            self._enable_kernel_modules()
        execute_command(
            [
                "/snap/bin/lxc",
                "profile",
                "device",
                "set",
                "default",
                "eth0",
                "security.ipv4_filtering=true",
                "security.ipv6_filtering=true",
                "security.mac_filtering=true",
                "security.port_isolation=true",
            ]
        )

        logger.info("Finished installing charm dependencies.")

    @retry(tries=5, delay=5, max_delay=60, backoff=2, local_logger=logger)
    def _start_services(self) -> None:
        """Ensure all services managed by the charm is running."""
        logger.info("Starting charm services...")

        if self.service_token is None:
            self.service_token = self._get_service_token()

        # Move script to home directory
        logger.info("Loading the repo policy compliance flask app...")
        os.makedirs(self.repo_check_web_service_path, exist_ok=True)
        shutil.copyfile(
            self.repo_check_web_service_script,
            self.repo_check_web_service_path / "app.py",
        )

        # Move the systemd service.
        logger.info("Loading the repo policy compliance gunicorn systemd service...")
        environment = jinja2.Environment(
            loader=jinja2.FileSystemLoader("templates"), autoescape=True
        )

        service_content = environment.get_template("repo-policy-compliance.service.j2").render(
            working_directory=str(self.repo_check_web_service_path),
            charm_token=self.service_token,
            github_token=self.state.charm_config.token,
            proxies=self.proxies,
        )
        self.repo_check_systemd_service.write_text(service_content, encoding="utf-8")

        execute_command(["/usr/bin/systemctl", "daemon-reload"])
        execute_command(["/usr/bin/systemctl", "restart", "repo-policy-compliance"])
        execute_command(["/usr/bin/systemctl", "enable", "repo-policy-compliance"])

        logger.info("Finished starting charm services")

    def _get_service_token(self) -> str:
        """Get the service token.

        Returns:
            The service token.
        """
        logger.info("Getting the secret token...")
        if self.service_token_path.exists():
            logger.info("Found existing token file.")
            service_token = self.service_token_path.read_text(encoding="utf-8")
        else:
            logger.info("Generate new token.")
            service_token = secrets.token_hex(16)
            self.service_token_path.write_text(service_token, encoding="utf-8")

        return service_token

    def _refresh_firewall(self):
        """Refresh the firewall configuration and rules."""
        # Temp: Monitor the LXD networks to track down issues with missing network.
        logger.info(execute_command(["/snap/bin/lxc", "network", "list", "--format", "json"]))

<<<<<<< HEAD
        firewall = Firewall("lxdbr0")
        firewall.refresh_firewall(self.state.charm_config.denylist)
=======
        firewall_denylist_config = self.config.get("denylist")
        denylist = []
        if firewall_denylist_config.strip():
            denylist = [
                FirewallEntry.decode(entry.strip())
                for entry in firewall_denylist_config.split(",")
            ]
        allowlist = [
            FirewallEntry.decode(str(entry.host)) for entry in self._state.ssh_debug_connections
        ]
        firewall = Firewall("lxdbr0")
        firewall.refresh_firewall(denylist=denylist, allowlist=allowlist)
>>>>>>> d8066b9b
        logger.debug(
            "firewall update, current firewall: %s",
            execute_command(["/usr/sbin/nft", "list", "ruleset"]),
        )

    def _apt_install(self, packages: Sequence[str]) -> None:
        execute_command(["/usr/bin/apt-get", "update"])

        _, exit_code = execute_command(
            ["/usr/bin/apt-get", "install", "-qy"] + list(packages), check_exit=False
        )
        if exit_code == 100:
            logging.warning("Running 'dpkg --configure -a' as last apt install was interrupted")
            execute_command(["dpkg", "--configure", "-a"])
            execute_command(["/usr/bin/apt-get", "install", "-qy"] + list(packages))

    @catch_charm_errors
    @_setup_github_runner_charm_state
    def _on_debug_ssh_relation_changed(self, _: ops.RelationChangedEvent) -> None:
        """Handle debug ssh relation changed event."""
        self._refresh_firewall()
        runner_manager = self._get_runner_manager()
        runner_manager.flush(flush_busy=False)
        self._reconcile_runners(runner_manager)


if __name__ == "__main__":
    main(GithubRunnerCharm)<|MERGE_RESOLUTION|>--- conflicted
+++ resolved
@@ -246,21 +246,7 @@
                 logger.info("Cleaned up storage directory")
             raise RunnerError("Failed to configure runner storage") from err
 
-<<<<<<< HEAD
-    def _juju_storage_mounted(self) -> bool:
-        """Whether a juju storage is mounted on the runner-storage location.
-
-        Returns:
-            True if a juju storage is mounted on the runner-storage location.
-        """
-        # Use `mount` as Python does not have easy method to get the mount points.
-        stdout, exit_code = execute_command(["mountpoint", str(self.juju_storage_path)], False)
-        return exit_code == 0 and str(self.juju_storage_path) in stdout
-
     @retry(tries=5, delay=5, max_delay=60, backoff=2, local_logger=logger)
-=======
-    @retry(tries=5, delay=15, max_delay=60, backoff=1.5, local_logger=logger)
->>>>>>> d8066b9b
     def _ensure_runner_storage(self, size: int) -> Path:
         """Ensure the runner storage is setup.
 
@@ -880,10 +866,6 @@
         # Temp: Monitor the LXD networks to track down issues with missing network.
         logger.info(execute_command(["/snap/bin/lxc", "network", "list", "--format", "json"]))
 
-<<<<<<< HEAD
-        firewall = Firewall("lxdbr0")
-        firewall.refresh_firewall(self.state.charm_config.denylist)
-=======
         firewall_denylist_config = self.config.get("denylist")
         denylist = []
         if firewall_denylist_config.strip():
@@ -891,12 +873,8 @@
                 FirewallEntry.decode(entry.strip())
                 for entry in firewall_denylist_config.split(",")
             ]
-        allowlist = [
-            FirewallEntry.decode(str(entry.host)) for entry in self._state.ssh_debug_connections
-        ]
         firewall = Firewall("lxdbr0")
-        firewall.refresh_firewall(denylist=denylist, allowlist=allowlist)
->>>>>>> d8066b9b
+        firewall.refresh_firewall(denylist)
         logger.debug(
             "firewall update, current firewall: %s",
             execute_command(["/usr/sbin/nft", "list", "ruleset"]),
