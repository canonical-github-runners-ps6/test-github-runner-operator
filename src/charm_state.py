--- conflicted
+++ resolved
@@ -398,33 +398,7 @@
 
         denylist = cls._parse_denylist(charm)
         dockerhub_mirror = cls._parse_dockerhub_mirror(charm)
-<<<<<<< HEAD
         openstack_clouds_yaml = cls._parse_openstack_clouds_config(charm)
-=======
-
-        openstack_clouds_yaml_str = charm.config.get(OPENSTACK_CLOUDS_YAML_CONFIG_NAME)
-        if openstack_clouds_yaml_str:
-            try:
-                openstack_clouds_yaml = yaml.safe_load(openstack_clouds_yaml_str)
-            except yaml.YAMLError as exc:
-                logger.error("Invalid experimental-openstack-clouds-yaml config: %s.", exc)
-                raise CharmConfigInvalidError(
-                    "Invalid experimental-openstack-clouds-yaml config. Invalid yaml."
-                ) from exc
-            if (config_type := type(openstack_clouds_yaml)) is not dict:
-                raise CharmConfigInvalidError(
-                    f"Invalid openstack config format, expected dict, got {config_type}"
-                )
-            try:
-                openstack_cloud.initialize(openstack_clouds_yaml)
-            except OpenStackInvalidConfigError as exc:
-                logger.error("Invalid openstack config, %s.", exc)
-                raise CharmConfigInvalidError(
-                    "Invalid openstack config. Not able to initialize openstack integration."
-                ) from exc
-        else:
-            openstack_clouds_yaml = None
->>>>>>> c57beb0d
 
         try:
             labels = _parse_labels(charm.config.get(LABELS_CONFIG_NAME, ""))
