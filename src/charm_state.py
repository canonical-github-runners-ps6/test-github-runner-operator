# Copyright 2024 Canonical Ltd.
#  See LICENSE file for licensing details.

"""State of the Charm."""

import dataclasses
import json
import logging
import platform
import re
from enum import Enum
from pathlib import Path
from typing import NamedTuple, Optional, cast
from urllib.parse import urlsplit

import yaml
from ops import CharmBase
from pydantic import AnyHttpUrl, BaseModel, Field, ValidationError, validator
from pydantic.networks import IPvAnyAddress

import openstack_cloud
from errors import OpenStackInvalidConfigError
from firewall import FirewallEntry
from utilities import get_env_var

logger = logging.getLogger(__name__)

ARCHITECTURES_ARM64 = {"aarch64", "arm64"}
ARCHITECTURES_X86 = {"x86_64"}

CHARM_STATE_PATH = Path("charm_state.json")

DENYLIST_CONFIG_NAME = "denylist"
DOCKERHUB_MIRROR_CONFIG_NAME = "dockerhub-mirror"
GROUP_CONFIG_NAME = "group"
OPENSTACK_CLOUDS_YAML_CONFIG_NAME = "experimental-openstack-clouds-yaml"
<<<<<<< HEAD
OPENSTACK_NETWORK_CONFIG_NAME = "experimental-openstack-network"
OPENSTACK_FLAVOR_CONFIG_NAME = "experimental-openstack-flavor"
=======
PATH_CONFIG_NAME = "path"
RECONCILE_INTERVAL_CONFIG_NAME = "reconcile-interval"
RUNNER_STORAGE_CONFIG_NAME = "runner-storage"
TEST_MODE_CONFIG_NAME = "test-mode"
# bandit thinks this is a hardcoded password.
TOKEN_CONFIG_NAME = "token"  # nosec
USE_APROXY_CONFIG_NAME = "experimental-use-aproxy"
VIRTUAL_MACHINES_CONFIG_NAME = "virtual-machines"
VM_CPU_CONFIG_NAME = "vm-cpu"
VM_MEMORY_CONFIG_NAME = "vm-memory"
VM_DISK_CONFIG_NAME = "vm-disk"
>>>>>>> 42801f29

LABELS_CONFIG_NAME = "labels"

StorageSize = str
"""Representation of storage size with KiB, MiB, GiB, TiB, PiB, EiB as unit."""


@dataclasses.dataclass
class GithubRepo:
    """Represent GitHub repository.

    Attributes:
        owner: Owner of the GitHub repository.
        repo: Name of the GitHub repository.
    """

    owner: str
    repo: str

    def path(self) -> str:
        """Return a string representing the path.

        Returns:
            Path to the GitHub entity.
        """
        return f"{self.owner}/{self.repo}"


@dataclasses.dataclass
class GithubOrg:
    """Represent GitHub organization.

    Attributes:
        org: Name of the GitHub organization.
        group: Runner group to spawn the runners in.
    """

    org: str
    group: str

    def path(self) -> str:
        """Return a string representing the path.

        Returns:
            Path to the GitHub entity.
        """
        return self.org


GithubPath = GithubOrg | GithubRepo


def parse_github_path(path_str: str, runner_group: str) -> GithubPath:
    """Parse GitHub path.

    Args:
        path_str: GitHub path in string format.
        runner_group: Runner group name for GitHub organization. If the path is
            a repository this argument is ignored.

    Raises:
        CharmConfigInvalidError: if an invalid path string was given.

    Returns:
        GithubPath object representing the GitHub repository, or the GitHub
        organization with runner group information.
    """
    if "/" in path_str:
        paths = path_str.split("/")
        if len(paths) != 2:
            raise CharmConfigInvalidError(f"Invalid path configuration {path_str}")
        owner, repo = paths
        return GithubRepo(owner=owner, repo=repo)
    return GithubOrg(org=path_str, group=runner_group)


@dataclasses.dataclass
class GithubConfig:
    """Charm configuration related to GitHub.

    Attributes:
        token: The Github API access token (PAT).
        path: The Github org/repo path.
    """

    token: str
    path: GithubPath

    @classmethod
    def from_charm(cls, charm: CharmBase) -> "GithubConfig":
        """Get github related charm configuration values from charm.

        Args:
            charm: The charm instance.

        Raises:
            CharmConfigInvalidError: If an invalid configuration value was set.

        Returns:
            The parsed GitHub configuration values.
        """
        runner_group = charm.config.get(GROUP_CONFIG_NAME, "default")

        path_str = charm.config.get(PATH_CONFIG_NAME, "")
        if not path_str:
            raise CharmConfigInvalidError(f"Missing {PATH_CONFIG_NAME} configuration")
        path = parse_github_path(path_str, runner_group)

        token = charm.config.get(TOKEN_CONFIG_NAME)
        if not token:
            raise CharmConfigInvalidError(f"Missing {TOKEN_CONFIG_NAME} configuration")

        return cls(token=token, path=path)


class VirtualMachineResources(NamedTuple):
    """Virtual machine resource configuration.

    Attributes:
        cpu: Number of vCPU for the virtual machine.
        memory: Amount of memory for the virtual machine.
        disk: Amount of disk for the virtual machine.
    """

    cpu: int
    memory: StorageSize
    disk: StorageSize


class Arch(str, Enum):
    """Supported system architectures.

    Attributes:
        ARM64: Represents an ARM64 system architecture.
        X64: Represents an X64/AMD64 system architecture.
    """

    ARM64 = "arm64"
    X64 = "x64"


COS_AGENT_INTEGRATION_NAME = "cos-agent"
DEBUG_SSH_INTEGRATION_NAME = "debug-ssh"


class RunnerStorage(str, Enum):
    """Supported storage as runner disk.

    Attributes:
        JUJU_STORAGE: Represents runner storage from Juju storage.
        MEMORY: Represents tempfs storage (ramdisk).
    """

    JUJU_STORAGE = "juju-storage"
    MEMORY = "memory"


class InstanceType(str, Enum):
    """Type of instance for runner."""

    LOCAL_LXD = "local_lxd"
    OPENSTACK = "openstack"


class CharmConfigInvalidError(Exception):
    """Raised when charm config is invalid.

    Attributes:
        msg: Explanation of the error.
    """

    def __init__(self, msg: str):
        """Initialize a new instance of the CharmConfigInvalidError exception.

        Args:
            msg: Explanation of the error.
        """
        self.msg = msg


def _valid_storage_size_str(size: str) -> bool:
    """Validate the storage size string.

    Args:
        size: Storage size string.

    Return:
        Whether the string is valid.
    """
    # Checks whether the string confirms to using the KiB, MiB, GiB, TiB, PiB,
    # EiB suffix for storage size as specified in config.yaml.
    valid_suffixes = {"KiB", "MiB", "GiB", "TiB", "PiB", "EiB"}
    return size[-3:] in valid_suffixes and size[:-3].isdigit()


WORD_ONLY_REGEX = re.compile("^\\w+$")


def _parse_labels(labels: str) -> tuple[str, ...]:
    """Return valid labels.

    Args:
        labels: Comma separated labels string.

    Raises:
        ValueError: if any invalid label was found.

    Returns:
        Labels consisting of alphanumeric and underscore only.
    """
    invalid_labels = []
    valid_labels = []
    for label in labels.split(","):
        if not label:
            continue
        if not WORD_ONLY_REGEX.match(stripped_label := label.strip()):
            invalid_labels.append(stripped_label)
        else:
            valid_labels.append(stripped_label)

    if invalid_labels:
        raise ValueError(f"Invalid labels {','.join(invalid_labels)} found.")

    return tuple(valid_labels)


class CharmConfig(BaseModel):
    """General charm configuration.

    Some charm configurations are grouped into other configuration models.

    Attributes:
        denylist: List of IPv4 to block the runners from accessing.
        dockerhub_mirror: Private docker registry as dockerhub mirror for the runners to use.
        labels: Additional runner labels to append to default (i.e. os, flavor, architecture).
        openstack_clouds_yaml: The openstack clouds.yaml configuration.
        path: GitHub repository path in the format '<owner>/<repo>', or the GitHub organization
            name.
        reconcile_interval: Time between each reconciliation of runners in minutes.
        token: GitHub personal access token for GitHub API.
    """

    denylist: list[FirewallEntry]
    dockerhub_mirror: str | None
    labels: tuple[str, ...]
    openstack_clouds_yaml: dict[str, dict] | None
    path: GithubPath
    reconcile_interval: int
    token: str

    @classmethod
    def _parse_denylist(cls, charm: CharmBase) -> list[FirewallEntry]:
        """Read charm denylist configuration and parse it into firewall deny entries.

        Args:
            charm: The charm instance.

        Returns:
            The firewall deny entries.
        """
        denylist_str = charm.config.get(DENYLIST_CONFIG_NAME, "")

        entry_list = [entry.strip() for entry in denylist_str.split(",")]
        denylist = [FirewallEntry.decode(entry) for entry in entry_list if entry]
        return denylist

    @classmethod
    def _parse_dockerhub_mirror(cls, charm: CharmBase) -> str | None:
        """Parse and validate dockerhub mirror URL.

        Args:
            charm: The charm instance.

        Raises:
            CharmConfigInvalidError: if insecure scheme is passed for dockerhub mirror.

        Returns:
            The URL of dockerhub mirror.
        """
        dockerhub_mirror = charm.config.get(DOCKERHUB_MIRROR_CONFIG_NAME) or None

        if not dockerhub_mirror:
            return None

        dockerhub_mirror_url = urlsplit(dockerhub_mirror)
        if dockerhub_mirror is not None and dockerhub_mirror_url.scheme != "https":
            raise CharmConfigInvalidError(
                (
                    f"Only secured registry supported for {DOCKERHUB_MIRROR_CONFIG_NAME} "
                    "configuration, the scheme should be https"
                )
            )

        return dockerhub_mirror

    @classmethod
    def _parse_openstack_clouds_config(cls, charm: CharmBase) -> dict | None:
        """Parse and validate openstack clouds yaml config value.

        Args:
            charm: The charm instance.

        Raises:
            CharmConfigInvalidError: if an invalid Openstack config value was set.

        Returns:
            The openstack clouds yaml.
        """
        openstack_clouds_yaml_str = charm.config.get(OPENSTACK_CLOUDS_YAML_CONFIG_NAME)
        if not openstack_clouds_yaml_str:
            return None

        try:
            openstack_clouds_yaml = yaml.safe_load(openstack_clouds_yaml_str)
        except yaml.YAMLError as exc:
            logger.error(f"Invalid {OPENSTACK_CLOUDS_YAML_CONFIG_NAME} config: %s.", exc)
            raise CharmConfigInvalidError(
                f"Invalid {OPENSTACK_CLOUDS_YAML_CONFIG_NAME} config. Invalid yaml."
            ) from exc
        if (config_type := type(openstack_clouds_yaml)) is not dict:
            raise CharmConfigInvalidError(
                f"Invalid openstack config format, expected dict, got {config_type}"
            )
        try:
            openstack_cloud.initialize(openstack_clouds_yaml)
        except OpenStackInvalidConfigError as exc:
            logger.error("Invalid openstack config, %s.", exc)
            raise CharmConfigInvalidError(
                "Invalid openstack config. Not able to initialize openstack integration."
            ) from exc

        return cast(dict, openstack_clouds_yaml)

    @classmethod
    def from_charm(cls, charm: CharmBase) -> "CharmConfig":
        """Initialize the config from charm.

        Args:
            charm: The charm instance.

        Raises:
            CharmConfigInvalidError: If any invalid configuration has been set on the charm.

        Returns:
            Current config of the charm.
        """
        try:
            github_config = GithubConfig.from_charm(charm)
        except CharmConfigInvalidError as exc:
            raise CharmConfigInvalidError(f"Invalid Github config, {str(exc)}") from exc

        try:
            reconcile_interval = int(charm.config[RECONCILE_INTERVAL_CONFIG_NAME])
        except ValueError as err:
            raise CharmConfigInvalidError(
                f"The {RECONCILE_INTERVAL_CONFIG_NAME} config must be int"
            ) from err

        denylist = cls._parse_denylist(charm)
        dockerhub_mirror = cls._parse_dockerhub_mirror(charm)
        openstack_clouds_yaml = cls._parse_openstack_clouds_config(charm)

        try:
            labels = _parse_labels(charm.config.get(LABELS_CONFIG_NAME, ""))
        except ValueError as exc:
            raise CharmConfigInvalidError(f"Invalid {LABELS_CONFIG_NAME} config: {exc}") from exc

        return cls(
            denylist=denylist,
            dockerhub_mirror=dockerhub_mirror,
            labels=labels,
            openstack_clouds_yaml=openstack_clouds_yaml,
            path=github_config.path,
            reconcile_interval=reconcile_interval,
            token=github_config.token,
        )

    @validator("reconcile_interval")
    @classmethod
    def check_reconcile_interval(cls, reconcile_interval: int) -> int:
        """Validate the general charm configuration.

        Args:
            reconcile_interval: The value of reconcile_interval passed to class instantiation.

        Raises:
            ValueError: if an invalid reconcile_interval value of less than 2 has been passed.

        Returns:
            The validated reconcile_interval value.
        """
        # The EventTimer class sets a timeout of `reconcile_interval` - 1.
        # Therefore the `reconcile_interval` must be at least 2.
        if reconcile_interval < 2:
            logger.exception(
                "The %s configuration must be greater than 1", RECONCILE_INTERVAL_CONFIG_NAME
            )
            raise ValueError(
                f"The {RECONCILE_INTERVAL_CONFIG_NAME} configuration needs to be \
                    greater or equal to 2"
            )

        return reconcile_interval


class OpenstackRunnerConfig(BaseModel):
    """Runner configuration for OpenStack Instances.

    Attributes:
        virtual_machines: Number of virtual machine-based runner to spawn.
        openstack_flavor: flavor on openstack to use for virtual machines.
        openstack_network: Network on openstack to use for virtual machines.
    """

    virtual_machines: int
    openstack_flavor: str
    openstack_network: str

    @classmethod
    def from_charm(cls, charm: CharmBase) -> "OpenstackRunnerConfig":
        """Initialize the config from charm.

        Args:
            charm: The charm instance.

        Returns:
            Openstack runner config of the charm.
        """
        try:
            virtual_machines = int(charm.config["virtual-machines"])
        except ValueError as err:
            raise CharmConfigInvalidError(
                "The virtual-machines configuration must be int"
            ) from err

        openstack_flavor = charm.config[OPENSTACK_FLAVOR_CONFIG_NAME]
        openstack_network = charm.config[OPENSTACK_NETWORK_CONFIG_NAME]

        return cls(
            virtual_machines=virtual_machines,
            openstack_flavor=openstack_flavor,
            openstack_network=openstack_network,
        )


class LocalLxdRunnerConfig(BaseModel):
    """Runner configurations for local LXD instances.

    Attributes:
        virtual_machines: Number of virtual machine-based runner to spawn.
        virtual_machine_resources: Hardware resource used by one virtual machine for a runner.
        runner_storage: Storage to be used as disk for the runner.
    """

    virtual_machines: int
    virtual_machine_resources: VirtualMachineResources
    runner_storage: RunnerStorage

    @classmethod
<<<<<<< HEAD
    def from_charm(cls, charm: CharmBase) -> "LocalLxdRunnerConfig":
=======
    def _check_storage_change(cls, runner_storage: str) -> None:
        """Check whether the storage configuration has changed.

        Args:
            runner_storage: The current runner_storage config value.

        Raises:
            CharmConfigInvalidError: If the runner-storage config value has changed after initial
                deployment.
        """
        prev_state = None
        if CHARM_STATE_PATH.exists():
            json_data = CHARM_STATE_PATH.read_text(encoding="utf-8")
            prev_state = json.loads(json_data)
            logger.info("Previous charm state: %s", prev_state)

        if (
            prev_state is not None
            and prev_state["runner_config"]["runner_storage"] != runner_storage
        ):
            logger.warning(
                "Storage option changed from %s to %s, blocking the charm",
                prev_state["runner_config"]["runner_storage"],
                runner_storage,
            )
            raise CharmConfigInvalidError(
                "runner-storage config cannot be changed after deployment, redeploy if needed"
            )

    @classmethod
    def from_charm(cls, charm: CharmBase) -> "RunnerCharmConfig":
>>>>>>> 42801f29
        """Initialize the config from charm.

        Args:
            charm: The charm instance.

        Raises:
            CharmConfigInvalidError: if an invalid runner charm config has been set on the charm.

        Returns:
            Local LXD runner config of the charm.
        """
        try:
            runner_storage = RunnerStorage(charm.config[RUNNER_STORAGE_CONFIG_NAME])
            cls._check_storage_change(runner_storage=runner_storage)
        except ValueError as err:
            raise CharmConfigInvalidError(
                f"Invalid {RUNNER_STORAGE_CONFIG_NAME} configuration"
            ) from err
        except CharmConfigInvalidError as exc:
            raise CharmConfigInvalidError(f"Invalid runner storage config, {str(exc)}") from exc

        try:
            virtual_machines = int(charm.config[VIRTUAL_MACHINES_CONFIG_NAME])
        except ValueError as err:
            raise CharmConfigInvalidError(
                f"The {VIRTUAL_MACHINES_CONFIG_NAME} configuration must be int"
            ) from err

        try:
            cpu = int(charm.config[VM_CPU_CONFIG_NAME])
        except ValueError as err:
            raise CharmConfigInvalidError(f"Invalid {VM_CPU_CONFIG_NAME} configuration") from err

        virtual_machine_resources = VirtualMachineResources(
            cpu, charm.config[VM_MEMORY_CONFIG_NAME], charm.config[VM_DISK_CONFIG_NAME]
        )

        return cls(
            virtual_machines=virtual_machines,
            virtual_machine_resources=virtual_machine_resources,
            runner_storage=runner_storage,
        )

    @validator("virtual_machines")
    @classmethod
    def check_virtual_machines(cls, virtual_machines: int) -> int:
        """Validate the virtual machines configuration value.

        Args:
            virtual_machines: The virtual machines value to validate.

        Raises:
            ValueError: if a negative integer was passed.

        Returns:
            Validated virtual_machines value.
        """
        if virtual_machines < 0:
            raise ValueError(
                f"The {VIRTUAL_MACHINES_CONFIG_NAME} configuration needs to be greater or equal "
                "to 0"
            )

        return virtual_machines

    @validator("virtual_machine_resources")
    @classmethod
    def check_virtual_machine_resources(
        cls, vm_resources: VirtualMachineResources
    ) -> VirtualMachineResources:
        """Validate the virtual_machine_resources field values.

        Args:
            vm_resources: the virtual_machine_resources value to validate.

        Raises:
            ValueError: if an invalid number of cpu was given or invalid memory/disk size was
                given.

        Returns:
            The validated virtual_machine_resources value.
        """
        if vm_resources.cpu < 1:
            raise ValueError(f"The {VM_CPU_CONFIG_NAME} configuration needs to be greater than 0")
        if not _valid_storage_size_str(vm_resources.memory):
            raise ValueError(
                f"Invalid format for {VM_MEMORY_CONFIG_NAME} configuration, must be int with unit "
                "(e.g. MiB, GiB)"
            )
        if not _valid_storage_size_str(vm_resources.disk):
            raise ValueError(
                f"Invalid format for {VM_DISK_CONFIG_NAME} configuration, must be int with unit "
                "(e.g., MiB, GiB)"
            )

        return vm_resources


RunnerConfig = OpenstackRunnerConfig | LocalLxdRunnerConfig


class ProxyConfig(BaseModel):
    """Proxy configuration.

    Attributes:
        aproxy_address: The address of aproxy snap instance if use_aproxy is enabled.
        http: HTTP proxy address.
        https: HTTPS proxy address.
        no_proxy: Comma-separated list of hosts that should not be proxied.
        use_aproxy: Whether aproxy should be used for the runners.
    """

    http: Optional[AnyHttpUrl]
    https: Optional[AnyHttpUrl]
    no_proxy: Optional[str]
    use_aproxy: bool = False

    @classmethod
    def from_charm(cls, charm: CharmBase) -> "ProxyConfig":
        """Initialize the proxy config from charm.

        Args:
            charm: The charm instance.

        Returns:
            Current proxy config of the charm.
        """
        use_aproxy = bool(charm.config.get(USE_APROXY_CONFIG_NAME))
        http_proxy = get_env_var("JUJU_CHARM_HTTP_PROXY") or None
        https_proxy = get_env_var("JUJU_CHARM_HTTPS_PROXY") or None
        no_proxy = get_env_var("JUJU_CHARM_NO_PROXY") or None

        # there's no need for no_proxy if there's no http_proxy or https_proxy
        if not (https_proxy or http_proxy) and no_proxy:
            no_proxy = None

        return cls(
            http=http_proxy,
            https=https_proxy,
            no_proxy=no_proxy,
            use_aproxy=use_aproxy,
        )

    @property
    def aproxy_address(self) -> Optional[str]:
        """Return the aproxy address."""
        if self.use_aproxy:
            proxy_address = self.http or self.https
            # assert is only used to make mypy happy
            assert proxy_address is not None  # nosec for [B101:assert_used]
            aproxy_address = f"{proxy_address.host}:{proxy_address.port}"
        else:
            aproxy_address = None
        return aproxy_address

    @validator("use_aproxy")
    @classmethod
    def check_use_aproxy(cls, use_aproxy: bool, values: dict) -> bool:
        """Validate the proxy configuration.

        Args:
            use_aproxy: Value of use_aproxy variable.
            values: Values in the pydantic model.

        Raises:
            ValueError: if use_aproxy was set but no http/https was passed.

        Returns:
            Validated use_aproxy value.
        """
        if use_aproxy and not (values.get("http") or values.get("https")):
            raise ValueError("aproxy requires http or https to be set")

        return use_aproxy

    def __bool__(self) -> bool:
        """Return whether the proxy config is set.

        Returns:
            Whether the proxy config is set.
        """
        return bool(self.http or self.https)

    class Config:  # pylint: disable=too-few-public-methods
        """Pydantic model configuration.

        Attributes:
            allow_mutation: Whether the model is mutable.
        """

        allow_mutation = False


class UnsupportedArchitectureError(Exception):
    """Raised when given machine charm architecture is unsupported.

    Attributes:
        arch: The current machine architecture.
    """

    def __init__(self, arch: str) -> None:
        """Initialize a new instance of the CharmConfigInvalidError exception.

        Args:
            arch: The current machine architecture.
        """
        self.arch = arch


def _get_supported_arch() -> Arch:
    """Get current machine architecture.

    Raises:
        UnsupportedArchitectureError: if the current architecture is unsupported.

    Returns:
        Arch: Current machine architecture.
    """
    arch = platform.machine()
    match arch:
        case arch if arch in ARCHITECTURES_ARM64:
            return Arch.ARM64
        case arch if arch in ARCHITECTURES_X86:
            return Arch.X64
        case _:
            raise UnsupportedArchitectureError(arch=arch)


class SSHDebugConnection(BaseModel):
    """SSH connection information for debug workflow.

    Attributes:
        host: The SSH relay server host IP address inside the VPN.
        port: The SSH relay server port.
        rsa_fingerprint: The host SSH server public RSA key fingerprint.
        ed25519_fingerprint: The host SSH server public ed25519 key fingerprint.
    """

    host: IPvAnyAddress
    port: int = Field(0, gt=0, le=65535)
    rsa_fingerprint: str = Field(pattern="^SHA256:.*")
    ed25519_fingerprint: str = Field(pattern="^SHA256:.*")

    @classmethod
    def from_charm(cls, charm: CharmBase) -> list["SSHDebugConnection"]:
        """Initialize the SSHDebugInfo from charm relation data.

        Args:
            charm: The charm instance.

        Returns:
            List of connection information for ssh debug access.
        """
        ssh_debug_connections: list[SSHDebugConnection] = []
        relations = charm.model.relations[DEBUG_SSH_INTEGRATION_NAME]
        if not relations or not (relation := relations[0]).units:
            return ssh_debug_connections
        for unit in relation.units:
            relation_data = relation.data[unit]
            if (
                not (host := relation_data.get("host"))
                or not (port := relation_data.get("port"))
                or not (rsa_fingerprint := relation_data.get("rsa_fingerprint"))
                or not (ed25519_fingerprint := relation_data.get("ed25519_fingerprint"))
            ):
                logger.warning(
                    "%s relation data for %s not yet ready.", DEBUG_SSH_INTEGRATION_NAME, unit.name
                )
                continue
            ssh_debug_connections.append(
                SSHDebugConnection(
                    host=host,
                    port=port,
                    rsa_fingerprint=rsa_fingerprint,
                    ed25519_fingerprint=ed25519_fingerprint,
                )
            )
        return ssh_debug_connections


@dataclasses.dataclass(frozen=True)
class CharmState:
    """The charm state.

    Attributes:
        arch: The underlying compute architecture, i.e. x86_64, amd64, arm64/aarch64.
        charm_config: Configuration of the juju charm.
        is_metrics_logging_available: Whether the charm is able to issue metrics.
        proxy_config: Proxy-related configuration.
        runner_config: The charm configuration related to runner VM configuration.
        ssh_debug_connections: SSH debug connections configuration information.
    """

    arch: Arch
    is_metrics_logging_available: bool
    proxy_config: ProxyConfig
    instance_type: InstanceType
    charm_config: CharmConfig
    runner_config: RunnerConfig
    ssh_debug_connections: list[SSHDebugConnection]

    @classmethod
    def from_charm(cls, charm: CharmBase) -> "CharmState":
        """Initialize the state from charm.

        Args:
            charm: The charm instance.

        Raises:
            CharmConfigInvalidError: If an invalid configuration was set.

        Returns:
            Current state of the charm.
        """
        try:
            proxy_config = ProxyConfig.from_charm(charm)
        except (ValidationError, ValueError) as exc:
            raise CharmConfigInvalidError(f"Invalid proxy configuration: {str(exc)}") from exc

        try:
            charm_config = CharmConfig.from_charm(charm)
<<<<<<< HEAD
        except (ValidationError, ValueError) as exc:
            logger.error("Invalid charm config: %s", exc)
            raise CharmConfigInvalidError(f"Invalid configuration: {str(exc)}") from exc

        try:
            runner_config: RunnerConfig
            if charm_config.openstack_clouds_yaml is not None:
                instance_type = InstanceType.OPENSTACK
                runner_config = OpenstackRunnerConfig.from_charm(charm)
            else:
                instance_type = InstanceType.LOCAL_LXD
                runner_config = LocalLxdRunnerConfig.from_charm(charm)
=======
            runner_config = RunnerCharmConfig.from_charm(charm)
>>>>>>> 42801f29
        except (ValidationError, ValueError) as exc:
            raise CharmConfigInvalidError(f"Invalid configuration: {str(exc)}") from exc

<<<<<<< HEAD
        if (
            prev_state is not None
            and isinstance(runner_config, LocalLxdRunnerConfig)
            and prev_state["runner_config"]["runner_storage"] != runner_config.runner_storage
        ):
            logger.warning(
                "Storage option changed from %s to %s, blocking the charm",
                prev_state["runner_config"]["runner_storage"],
                runner_config.runner_storage,
            )
            raise CharmConfigInvalidError(
                "runner-storage config cannot be changed after deployment, redeploy if needed"
            )

=======
>>>>>>> 42801f29
        try:
            arch = _get_supported_arch()
        except UnsupportedArchitectureError as exc:
            logger.error("Unsupported architecture: %s", exc.arch)
            raise CharmConfigInvalidError(f"Unsupported architecture {exc.arch}") from exc

        try:
            ssh_debug_connections = SSHDebugConnection.from_charm(charm)
        except ValidationError as exc:
            logger.error("Invalid SSH debug info: %s.", exc)
            raise CharmConfigInvalidError("Invalid SSH Debug info") from exc

        state = cls(
            arch=arch,
            is_metrics_logging_available=bool(charm.model.relations[COS_AGENT_INTEGRATION_NAME]),
            proxy_config=proxy_config,
            charm_config=charm_config,
            runner_config=runner_config,
            ssh_debug_connections=ssh_debug_connections,
            instance_type=instance_type,
        )

        state_dict = dataclasses.asdict(state)
        # Convert pydantic object to python object serializable by json module.
        state_dict["proxy_config"] = json.loads(state_dict["proxy_config"].json())
        state_dict["charm_config"] = json.loads(state_dict["charm_config"].json())
        state_dict["runner_config"] = json.loads(state_dict["runner_config"].json())
        state_dict["ssh_debug_connections"] = [
            debug_info.json() for debug_info in state_dict["ssh_debug_connections"]
        ]
        json_data = json.dumps(state_dict, ensure_ascii=False)
        CHARM_STATE_PATH.write_text(json_data, encoding="utf-8")

        return state<|MERGE_RESOLUTION|>--- conflicted
+++ resolved
@@ -33,11 +33,10 @@
 DENYLIST_CONFIG_NAME = "denylist"
 DOCKERHUB_MIRROR_CONFIG_NAME = "dockerhub-mirror"
 GROUP_CONFIG_NAME = "group"
+LABELS_CONFIG_NAME = "labels"
 OPENSTACK_CLOUDS_YAML_CONFIG_NAME = "experimental-openstack-clouds-yaml"
-<<<<<<< HEAD
 OPENSTACK_NETWORK_CONFIG_NAME = "experimental-openstack-network"
 OPENSTACK_FLAVOR_CONFIG_NAME = "experimental-openstack-flavor"
-=======
 PATH_CONFIG_NAME = "path"
 RECONCILE_INTERVAL_CONFIG_NAME = "reconcile-interval"
 RUNNER_STORAGE_CONFIG_NAME = "runner-storage"
@@ -49,9 +48,7 @@
 VM_CPU_CONFIG_NAME = "vm-cpu"
 VM_MEMORY_CONFIG_NAME = "vm-memory"
 VM_DISK_CONFIG_NAME = "vm-disk"
->>>>>>> 42801f29
-
-LABELS_CONFIG_NAME = "labels"
+
 
 StorageSize = str
 """Representation of storage size with KiB, MiB, GiB, TiB, PiB, EiB as unit."""
@@ -509,9 +506,6 @@
     runner_storage: RunnerStorage
 
     @classmethod
-<<<<<<< HEAD
-    def from_charm(cls, charm: CharmBase) -> "LocalLxdRunnerConfig":
-=======
     def _check_storage_change(cls, runner_storage: str) -> None:
         """Check whether the storage configuration has changed.
 
@@ -542,8 +536,7 @@
             )
 
     @classmethod
-    def from_charm(cls, charm: CharmBase) -> "RunnerCharmConfig":
->>>>>>> 42801f29
+    def from_charm(cls, charm: CharmBase) -> "LocalLxdRunnerConfig":
         """Initialize the config from charm.
 
         Args:
@@ -865,7 +858,6 @@
 
         try:
             charm_config = CharmConfig.from_charm(charm)
-<<<<<<< HEAD
         except (ValidationError, ValueError) as exc:
             logger.error("Invalid charm config: %s", exc)
             raise CharmConfigInvalidError(f"Invalid configuration: {str(exc)}") from exc
@@ -878,29 +870,9 @@
             else:
                 instance_type = InstanceType.LOCAL_LXD
                 runner_config = LocalLxdRunnerConfig.from_charm(charm)
-=======
-            runner_config = RunnerCharmConfig.from_charm(charm)
->>>>>>> 42801f29
         except (ValidationError, ValueError) as exc:
             raise CharmConfigInvalidError(f"Invalid configuration: {str(exc)}") from exc
 
-<<<<<<< HEAD
-        if (
-            prev_state is not None
-            and isinstance(runner_config, LocalLxdRunnerConfig)
-            and prev_state["runner_config"]["runner_storage"] != runner_config.runner_storage
-        ):
-            logger.warning(
-                "Storage option changed from %s to %s, blocking the charm",
-                prev_state["runner_config"]["runner_storage"],
-                runner_config.runner_storage,
-            )
-            raise CharmConfigInvalidError(
-                "runner-storage config cannot be changed after deployment, redeploy if needed"
-            )
-
-=======
->>>>>>> 42801f29
         try:
             arch = _get_supported_arch()
         except UnsupportedArchitectureError as exc:
