--- conflicted
+++ resolved
@@ -536,14 +536,9 @@
         # Convert pydantic object to python object serializable by json module.
         state_dict["proxy_config"] = json.loads(state_dict["proxy_config"].json())
         state_dict["charm_config"] = json.loads(state_dict["charm_config"].json())
-<<<<<<< HEAD
         state_dict["runner_config"] = json.loads(state_dict["runner_config"].json())
-        state_dict["ssh_debug_infos"] = [
-            debug_info.json() for debug_info in state_dict["ssh_debug_infos"]
-=======
         state_dict["ssh_debug_connections"] = [
             debug_info.json() for debug_info in state_dict["ssh_debug_connections"]
->>>>>>> d8066b9b
         ]
         json_data = json.dumps(state_dict, ensure_ascii=False)
         CHARM_STATE_PATH.write_text(json_data, encoding="utf-8")
