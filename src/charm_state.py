# Copyright 2024 Canonical Ltd.
#  See LICENSE file for licensing details.

"""State of the Charm."""

import dataclasses
import json
import logging
import platform
from enum import Enum
from pathlib import Path
from typing import Optional

from ops import CharmBase
from pydantic import AnyHttpUrl, BaseModel, Field, ValidationError, root_validator
from pydantic.networks import IPvAnyAddress

from utilities import get_env_var

logger = logging.getLogger(__name__)

ARCHITECTURES_ARM64 = {"aarch64", "arm64"}

ARCHITECTURES_X86 = {"x86_64"}

CHARM_STATE_PATH = Path("charm_state.json")


class ARCH(str, Enum):
    """Supported system architectures."""

    ARM64 = "arm64"
    X64 = "x64"


COS_AGENT_INTEGRATION_NAME = "cos-agent"
DEBUG_SSH_INTEGRATION_NAME = "debug-ssh"


class RunnerStorage(str, Enum):
    """Supported storage as runner disk."""

    JUJU_STORAGE = "juju-storage"
    MEMORY = "memory"


class CharmConfigInvalidError(Exception):
    """Raised when charm config is invalid.

    Attributes:
        msg: Explanation of the error.
    """

    def __init__(self, msg: str):
        """Initialize a new instance of the CharmConfigInvalidError exception.

        Args:
            msg: Explanation of the error.
        """
        self.msg = msg


class CharmConfig(BaseModel):
    """Charm configuration.

    Attributes:
        runner_storage: Storage to be used as disk for the runner.
    """

    runner_storage: RunnerStorage

    @classmethod
    def from_charm(cls, charm: CharmBase) -> "CharmConfig":
        """Initialize the config from charm.

        Args:
            charm: The charm instance.

        Returns:
            Current config of the charm.
        """
        try:
            runner_storage = RunnerStorage(charm.config.get("runner-storage"))
        except ValueError as err:
            logger.exception("Invalid runner-storage configuration")
            raise CharmConfigInvalidError("Invalid runner-storage configuration") from err

        return cls(runner_storage=runner_storage)


class ProxyConfig(BaseModel):
    """Proxy configuration.

    Attributes:
        http_proxy: HTTP proxy address.
        https_proxy: HTTPS proxy address.
        no_proxy: Comma-separated list of hosts that should not be proxied.
        use_aproxy: Whether aproxy should be used.
    """

    http_proxy: Optional[AnyHttpUrl]
    https_proxy: Optional[AnyHttpUrl]
    no_proxy: Optional[str]
    use_aproxy: bool

    @classmethod
    def from_charm(cls, charm: CharmBase) -> "ProxyConfig":
        """Initialize the proxy config from charm.

        Args:
            charm: The charm instance.

        Returns:
            Current proxy config of the charm.
        """
        use_aproxy = bool(charm.config.get("experimental-use-aproxy"))
        http_proxy = get_env_var("JUJU_CHARM_HTTP_PROXY") or None
        https_proxy = get_env_var("JUJU_CHARM_HTTPS_PROXY") or None
        no_proxy = get_env_var("JUJU_CHARM_NO_PROXY") or None

        return cls(
            http_proxy=http_proxy,
            https_proxy=https_proxy,
            no_proxy=no_proxy,
            use_aproxy=use_aproxy,
        )

    @property
    def aproxy_address(self) -> Optional[str]:
        """Return the aproxy address."""
        if self.use_aproxy:
            proxy_address = self.http_proxy or self.https_proxy
            # assert is only used to make mypy happy
            assert proxy_address is not None  # nosec for [B101:assert_used]
            aproxy_address = f"{proxy_address.host}:{proxy_address.port}"
        else:
            aproxy_address = None
        return aproxy_address

    @root_validator
    @classmethod
    def check_fields(cls, values: dict) -> dict:
        """Validate the proxy configuration."""
        if values.get("use_aproxy") and not (
            values.get("http_proxy") or values.get("https_proxy")
        ):
            raise ValueError("aproxy requires http_proxy or https_proxy to be set")

        return values


class UnsupportedArchitectureError(Exception):
    """Raised when given machine charm architecture is unsupported.

    Attributes:
        arch: The current machine architecture.
    """

    def __init__(self, arch: str) -> None:
        """Initialize a new instance of the CharmConfigInvalidError exception.

        Args:
            arch: The current machine architecture.
        """
        self.arch = arch


def _get_supported_arch() -> ARCH:
    """Get current machine architecture.

    Raises:
        UnsupportedArchitectureError: if the current architecture is unsupported.

    Returns:
        Arch: Current machine architecture.
    """
    arch = platform.machine()
    match arch:
        case arch if arch in ARCHITECTURES_ARM64:
            return ARCH.ARM64
        case arch if arch in ARCHITECTURES_X86:
            return ARCH.X64
        case _:
            raise UnsupportedArchitectureError(arch=arch)


class SSHDebugInfo(BaseModel):
    """SSH connection information for debug workflow.

    Attributes:
        host: The SSH relay server host IP address inside the VPN.
        port: The SSH relay server port.
        rsa_fingerprint: The host SSH server public RSA key fingerprint.
        ed25519_fingerprint: The host SSH server public ed25519 key fingerprint.
    """

    host: IPvAnyAddress
    port: int = Field(0, gt=0, le=65535)
    rsa_fingerprint: str = Field(pattern="^SHA256:.*")
    ed25519_fingerprint: str = Field(pattern="^SHA256:.*")

    @classmethod
    def from_charm(cls, charm: CharmBase) -> Optional["SSHDebugInfo"]:
        """Initialize the SSHDebugInfo from charm relation data.

        Args:
            charm: The charm instance.
        """
        relations = charm.model.relations[DEBUG_SSH_INTEGRATION_NAME]
        if not relations or not (relation := relations[0]).units:
            return None
        target_unit = next(iter(relation.units))
        relation_data = relation.data[target_unit]
        if (
            not (host := relation_data.get("host"))
            or not (port := relation_data.get("port"))
            or not (rsa_fingerprint := relation_data.get("rsa_fingerprint"))
            or not (ed25519_fingerprint := relation_data.get("ed25519_fingerprint"))
        ):
            logger.warning("%s relation data not yet ready.", DEBUG_SSH_INTEGRATION_NAME)
            return None
        return SSHDebugInfo(
            host=host,
            port=port,
            rsa_fingerprint=rsa_fingerprint,
            ed25519_fingerprint=ed25519_fingerprint,
        )


@dataclasses.dataclass(frozen=True)
class State:
    """The charm state.

    Attributes:
        is_metrics_logging_available: Whether the charm is able to issue metrics.
        proxy_config: Proxy-related configuration.
        charm_config: Configuration of the juju charm.
        arch: The underlying compute architecture, i.e. x86_64, amd64, arm64/aarch64.
        ssh_debug_info: The SSH debug connection configuration information.
    """

    is_metrics_logging_available: bool
    proxy_config: ProxyConfig
    charm_config: CharmConfig
    arch: ARCH
    ssh_debug_info: Optional[SSHDebugInfo]

    @classmethod
    def from_charm(cls, charm: CharmBase) -> "State":
        """Initialize the state from charm.

        Args:
            charm: The charm instance.

        Returns:
            Current state of the charm.
        """
        prev_state = None
        if CHARM_STATE_PATH.exists():
            json_data = CHARM_STATE_PATH.read_text(encoding="utf-8")
            prev_state = json.loads(json_data)
            logger.info("Previous charm state: %s", prev_state)

        try:
            proxy_config = ProxyConfig.from_charm(charm)
        except ValidationError as exc:
            logger.error("Invalid proxy config: %s", exc)
            raise CharmConfigInvalidError("Invalid proxy configuration") from exc

        try:
            charm_config = CharmConfig.from_charm(charm)
        except ValidationError as exc:
            logger.error("Invalid charm config: %s", exc)
            raise CharmConfigInvalidError("Invalid charm configuration") from exc

        if (
            prev_state is not None
            and prev_state["charm_config"]["runner_storage"] != charm_config.runner_storage
        ):
            logger.warning(
                "Storage option changed from %s to %s, blocking the charm",
                prev_state["charm_config"]["runner_storage"],
                charm_config.runner_storage,
            )
            raise CharmConfigInvalidError(
                "runner-storage config cannot be changed after deployment, redeploy if needed"
            )
        try:
            arch = _get_supported_arch()
        except UnsupportedArchitectureError as exc:
            logger.error("Unsupported architecture: %s", exc.arch)
            raise CharmConfigInvalidError(f"Unsupported architecture {exc.arch}") from exc

<<<<<<< HEAD
        try:
            ssh_debug_info = SSHDebugInfo.from_charm(charm)
        except ValidationError as exc:
            logger.error("Invalid SSH debug info: %s.", exc)
            raise CharmConfigInvalidError("Invalid SSH Debug info") from exc

        return cls(
=======
        state = cls(
>>>>>>> c46c1160
            is_metrics_logging_available=bool(charm.model.relations[COS_AGENT_INTEGRATION_NAME]),
            proxy_config=proxy_config,
            charm_config=charm_config,
            arch=arch,
<<<<<<< HEAD
            ssh_debug_info=ssh_debug_info,
        )
=======
        )

        state_dict = dataclasses.asdict(state)
        # Convert pydantic object to python object serializable by json module.
        state_dict["proxy_config"] = json.loads(state_dict["proxy_config"].json())
        state_dict["charm_config"] = json.loads(state_dict["charm_config"].json())
        json_data = json.dumps(state_dict, ensure_ascii=False)
        CHARM_STATE_PATH.write_text(json_data, encoding="utf-8")

        return state
>>>>>>> c46c1160
<|MERGE_RESOLUTION|>--- conflicted
+++ resolved
@@ -291,25 +291,18 @@
             logger.error("Unsupported architecture: %s", exc.arch)
             raise CharmConfigInvalidError(f"Unsupported architecture {exc.arch}") from exc
 
-<<<<<<< HEAD
         try:
             ssh_debug_info = SSHDebugInfo.from_charm(charm)
         except ValidationError as exc:
             logger.error("Invalid SSH debug info: %s.", exc)
             raise CharmConfigInvalidError("Invalid SSH Debug info") from exc
 
-        return cls(
-=======
         state = cls(
->>>>>>> c46c1160
             is_metrics_logging_available=bool(charm.model.relations[COS_AGENT_INTEGRATION_NAME]),
             proxy_config=proxy_config,
             charm_config=charm_config,
             arch=arch,
-<<<<<<< HEAD
             ssh_debug_info=ssh_debug_info,
-        )
-=======
         )
 
         state_dict = dataclasses.asdict(state)
@@ -319,5 +312,4 @@
         json_data = json.dumps(state_dict, ensure_ascii=False)
         CHARM_STATE_PATH.write_text(json_data, encoding="utf-8")
 
-        return state
->>>>>>> c46c1160
+        return state