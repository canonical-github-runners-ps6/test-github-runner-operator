--- conflicted
+++ resolved
@@ -30,13 +30,10 @@
 
 CHARM_STATE_PATH = Path("charm_state.json")
 
-<<<<<<< HEAD
 BASE_IMAGE_CONFIG_NAME = "base-image"
-=======
 DENYLIST_CONFIG_NAME = "denylist"
 DOCKERHUB_MIRROR_CONFIG_NAME = "dockerhub-mirror"
 GROUP_CONFIG_NAME = "group"
->>>>>>> 35b79daf
 OPENSTACK_CLOUDS_YAML_CONFIG_NAME = "experimental-openstack-clouds-yaml"
 PATH_CONFIG_NAME = "path"
 RECONCILE_INTERVAL_CONFIG_NAME = "reconcile-interval"
@@ -498,36 +495,6 @@
     runner_storage: RunnerStorage
 
     @classmethod
-    def _check_storage_change(cls, runner_storage: str) -> None:
-        """Check whether the storage configuration has changed.
-
-        Args:
-            runner_storage: The current runner_storage config value.
-
-        Raises:
-            CharmConfigInvalidError: If the runner-storage config value has changed after initial
-                deployment.
-        """
-        prev_state = None
-        if CHARM_STATE_PATH.exists():
-            json_data = CHARM_STATE_PATH.read_text(encoding="utf-8")
-            prev_state = json.loads(json_data)
-            logger.info("Previous charm state: %s", prev_state)
-
-        if (
-            prev_state is not None
-            and prev_state["runner_config"]["runner_storage"] != runner_storage
-        ):
-            logger.warning(
-                "Storage option changed from %s to %s, blocking the charm",
-                prev_state["runner_config"]["runner_storage"],
-                runner_storage,
-            )
-            raise CharmConfigInvalidError(
-                "runner-storage config cannot be changed after deployment, redeploy if needed"
-            )
-
-    @classmethod
     def from_charm(cls, charm: CharmBase) -> "RunnerCharmConfig":
         """Initialize the config from charm.
 
@@ -541,17 +508,12 @@
             Current config of the charm.
         """
         try:
-<<<<<<< HEAD
             base_image = BaseImage.from_charm(charm)
         except ValueError as err:
             raise CharmConfigInvalidError("Invalid base image") from err
 
         try:
-            runner_storage = RunnerStorage(charm.config["runner-storage"])
-=======
             runner_storage = RunnerStorage(charm.config[RUNNER_STORAGE_CONFIG_NAME])
-            cls._check_storage_change(runner_storage=runner_storage)
->>>>>>> 35b79daf
         except ValueError as err:
             raise CharmConfigInvalidError(
                 f"Invalid {RUNNER_STORAGE_CONFIG_NAME} configuration"
@@ -850,15 +812,20 @@
 
     @classmethod
     def _check_immutable_config_change(
-        cls, prev_state: dict | None, runner_storage: RunnerStorage, base_image: BaseImage
+        cls, runner_storage: RunnerStorage, base_image: BaseImage
     ) -> None:
         """Ensure immutable config has not changed.
 
         Raises:
             ImmutableConfigChangedError: If an immutable configuration has changed.
         """
-        if not prev_state:
+        if not CHARM_STATE_PATH.exists():
             return
+
+        json_data = CHARM_STATE_PATH.read_text(encoding="utf-8")
+        prev_state = json.loads(json_data)
+        logger.info("Previous charm state: %s", prev_state)
+
         if prev_state["runner_config"]["runner_storage"] != runner_storage:
             logger.warning(
                 "Storage option changed from %s to %s, blocking the charm",
@@ -902,18 +869,14 @@
         except (ValidationError, ValueError) as exc:
             raise CharmConfigInvalidError(f"Invalid configuration: {str(exc)}") from exc
 
-<<<<<<< HEAD
         try:
             cls._check_immutable_config_change(
-                prev_state=prev_state,
                 runner_storage=runner_config.runner_storage,
                 base_image=runner_config.base_image,
             )
         except ImmutableConfigChangedError as exc:
             raise CharmConfigInvalidError(exc.msg) from exc
 
-=======
->>>>>>> 35b79daf
         try:
             arch = _get_supported_arch()
         except UnsupportedArchitectureError as exc:
