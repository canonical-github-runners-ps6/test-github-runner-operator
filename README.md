--- conflicted
+++ resolved
@@ -1,20 +1,13 @@
-<<<<<<< HEAD
 # GitHub runner
 
 ## Description
 
-This charm creates self hosted GitHub runners. Each unit of this charm will create start a configurable number of runners in LXD containers. Each runner performs only one job
-after which the LXD is destroyed preventing the job from interacting with any other jobs. The charm will periodically check the number of currently active runners and spawn a new
-runner as necessary. Both the interval of the check and the number of runners to maintain are configurable.
-=======
-# github-runner
+This charm creates self-hosted GitHub runners. Each unit of this charm will start a configurable number of LXD based containers and virtual 
+machines to host GitHub runners. Each runner performs only one job, after which it unregisters from GitHub to ensure that each job runs in
+a clean environment.
 
-## Description
-
-This charm creates self-hosted GitHub runners. Each unit of this charm will start a configurable number of LXD based containers and virtual machines to host GitHub runners. Each runner performs only one job, after which it unregisters from GitHub to ensure that each job runs in a clean environment.
-
-The charm will periodically check the number of idle runners and spawn or destroy runners as necessary to maintain the configured number of runners. Both the reconciliation interval and the number of runners to maintain are configurable.
->>>>>>> 6de251b1
+The charm will periodically check the number of idle runners and spawn or destroy runners as necessary to maintain the configured number of 
+runners. Both the reconciliation interval and the number of runners to maintain are configurable.
 
 ## Usage
 
